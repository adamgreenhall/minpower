--- conflicted
+++ resolved
@@ -3,7 +3,7 @@
 from config import default_num_breakpoints
 
 from scipy import linspace, polyval, polyder, interp, poly1d
-#from pylab import plot,show,savefig,xlabel,ylabel
+from pylab import plot,show,savefig,xlabel,ylabel
 import re
 import logging
 
@@ -22,13 +22,8 @@
         vars(self).update(locals())
 
         #add time variables
-<<<<<<< HEAD
-        self.segmentsActive,self.fractionsBP=self.model.addTimeVars(self.iden)
-    def output(self,solution=None): return self.model.output(self.fractionsBP,solution)
-=======
         self.segmentsActive,self.fractionsBP=self.model.add_timevars(self.iden)
     def output(self,inputVar): return self.model.output(self.fractionsBP,inputVar)
->>>>>>> cc892cc4
     def trueOutput(self,input): return self.model.trueOutput(input)
     def incOutput(self,input):  return self.model.incOutput(input)
     def plotDeriv(self,**kwargs): return self.model.plotDeriv(**kwargs)
@@ -138,12 +133,7 @@
             name='midSegment {iden} b{bnum}'.format(iden=iden,bnum=b)
             constraints[name] =                ( F[b] <= sumVars([S[b-1],S[b]]) )
         return constraints
-<<<<<<< HEAD
-    def output(self,F,solution=None): 
-        return sum( [ value(Fval,solution)*self.bpOutputs[f] for f,Fval in enumerate(F)] )
-=======
     def output(self,F,inputVar=None): return sumVars( elementwiseMultiply(F,self.bpOutputs) )
->>>>>>> cc892cc4
     def trueOutput(self,input): return polyval( self.polyCurve,         value(input) )
     def incOutput(self,input):  return polyval( polyder(self.polyCurve),value(input) )
     def texrepresentation(self,digits=3):
