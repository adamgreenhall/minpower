--- conflicted
+++ resolved
@@ -20,17 +20,10 @@
 from pandas import DataFrame, Series, date_range
 from pandas.io.parsers import read_csv as dataframe_from_csv
 
-<<<<<<< HEAD
 try: # for development
-    from pdb import set_trace as debug #pudb
+    from ipdb import set_trace #pudb
     from pprint import pprint
 except: pass 
-=======
-from ipdb import set_trace #pudb
-from pprint import pprint
-    
->>>>>>> 365fd7b9
-
 
 def gen_time_dataframe(generators, times, values=()):
     kwargs = dict(columns = generators, index = times.strings.index)
@@ -40,8 +33,6 @@
         df = DataFrame(**kwargs)
     df.index.name = 'time'
     return df
-<<<<<<< HEAD
-=======
     
 def ts_from_csv(filename,index_col=0, squeeze=True, timezone=None, is_df=True, **kwargs):
     kwargs['header']=0 if is_df else None
@@ -52,7 +43,6 @@
         # pandas seems to convert any stamps to UTC in the DatetimeIndex call
         df.index = df.index.tz_localize('UTC').tz_convert(timezone)
     return df
->>>>>>> 365fd7b9
 
 def bool_to_int(x): return 1 if x else 0
 
