--- conflicted
+++ resolved
@@ -10,12 +10,8 @@
 from glob import glob
 from collections import OrderedDict
 import powersystems
-<<<<<<< HEAD
-from schedule import (just_one_time, datetime, get_schedule, TimeIndex)
-=======
 from schedule import (just_one_time, datetime, 
     get_schedule, TimeIndex, make_constant_schedule)
->>>>>>> ea0cf1c0
 from commonscripts import (joindir, drop_case_spaces, ts_from_csv, set_trace)
 from stochastic import construct_simple_scenario_tree
 
@@ -124,15 +120,7 @@
     [file_gens, file_loads, file_lines, file_init, file_timeseries] = \
         [joindir(datadir,filename) for filename in 
             (file_gens,file_loads,file_lines,file_init, file_timeseries)]
-<<<<<<< HEAD
-    
-    def nice_names(df):
-        return df.rename(columns=
-            dict([(col, drop_case_spaces(col)) for col in df.columns]))
-    
-=======
-        
->>>>>>> ea0cf1c0
+        
     generators_data = nice_names(read_csv(file_gens))
     loads_data = nice_names(read_csv(file_loads))
     
@@ -217,17 +205,6 @@
     datadir = user_config.directory
     is_generator = (model == Generator)
     
-<<<<<<< HEAD
-    all_models=[]
-    
-    for i, row in data.iterrows():
-        row_model = model
-        set_trace()
-        power = row.pop('power', None)
-        sched_col = row.pop('schedulename',None)
-        schedulefilename = row.pop('schedulefilename',None)
-
-=======
     all_models = []
     
     if 'schedulename' in data.columns:
@@ -240,7 +217,6 @@
         power = row.get('power')
         schedulename = row.get('schedulename')
         
->>>>>>> ea0cf1c0
         if is_generator:
             # get all those extra things which need to be parsed
             observed_name = row.get('observedname')
@@ -310,11 +286,7 @@
 
         all_models.append( obj )
         
-<<<<<<< HEAD
-    return all_models
-=======
     return all_models  
->>>>>>> ea0cf1c0
 
 
 def read_bid_points(filename):
@@ -346,16 +318,6 @@
         pass
         # the old way...
     
-<<<<<<< HEAD
-    col = 'schedulefilename'
-    sched_files = pd.concat([
-        loads_data[loads_data[col].notnull()], 
-        generators_data[col].dropna()])
-        
-    if len(scheduled_components)==0:
-        #this is a ED or OPF problem - only one time
-        return None, just_one_time()
-=======
     fcol = 'schedulefilename'
     ncol = 'schedulename'
             
@@ -366,7 +328,6 @@
         loads_data[fcol] = None
     if fcol not in generators_data.columns:
         generators_data[fcol] = None
->>>>>>> ea0cf1c0
     
     datadir = user_config.directory
     
