"""
An optimization command library. 
Currently uses pulp but is transitioning to using coopr.
"""

#from config import optimization_package
optimization_package='coopr'

if optimization_package=='pulp':
    import pulp
elif optimization_package=='coopr':
    import coopr.pyomo as pyomo
    try: from coopr.opt.base import solvers as cooprsolver #for coopr version>3.0.4362
    except ImportError:
        #previous versions of coopr
        from coopr.opt.base import solver as cooprsolver
else: raise ImportError('optimization library must be coopr or pulp.')
import logging


if optimization_package=='coopr':
    class Problem(object):
        '''an optimization problem/model based on pyomo'''
        def __init__(self):
            self.model=pyomo.ConcreteModel()
            self.solved=False
        def addObjective(self,expression,sense=pyomo.minimize):
            '''add an objective to the problem'''
            self.model.objective=pyomo.Objective(rule=expression,sense=sense)
        def addConstraints(self,constraintsD):
            '''add a dictionary of constraints (keyed by name) to the problem'''
            try: 
                for name,val in constraintsD.iteritems(): self.addConstraint(name,val)
            except AttributeError: 
                if constraintsD is None: pass
                else: raise AttributeError('addConstraints takes a dictionary of constraints argument')        
        def addConstraint(self,name,expression):
            '''add a single constraint to the problem'''
            setattr(self.model, name, pyomo.Constraint(name=name,rule=expression))
        def addVar(self,var):
            '''add a single variable to the problem'''
            setattr(self.model, var.name, var)


        def solve(self,solver='cplex'):
            ''' solve the optimization problem. 
                valid solvers are {cplex,gurobi,glpk}'''
            
            logging.info('Solving with {s} ... '.format(s=solver))
            instance=self.model.create()
            opt = cooprsolver.SolverFactory(solver)
            results = opt.solve(instance, suffixes=['.*'])#,keepFiles=True)
            
            if not str(results.solver[0]['Termination condition'])=='optimal':
                msg='problem not solved. Solver terminated with status: "{}"'.format(results.solver[0]['Termination condition'])
                raise OptimizationError(msg)
            else:
                self.solved=True
                logging.info('Problem solved.')
            
            instance.load(results)
        
<<<<<<< HEAD
            def resolvefixvariables(model,instance,solution):
                active_vars= instance.active_components(pyomo.Var)
                for name,var in active_vars.iteritems():
                    if isinstance(var.domain, pyomo.base.IntegerSet): var.fixed=True
                    if isinstance(var.domain, pyomo.base.BooleanSet): var.fixed=True
                instance.preprocess()
=======
            def resolvefixvariables(instance,solution):
                for varname in solution.Variable: getattr(instance,varname).fixed=True
>>>>>>> 8006c830
                results= opt.solve(instance, suffixes=['.*'])
                instance.load(results)
                return results
                
            results = resolvefixvariables(self.model,instance,results.solution(0))
                    
            self.solution=results.solution(0)

            if solver=='glpk':
                self.objective = self.solution.objective['objective']['Value']
            else: 
                try: self.objective = self.solution.objective['__default_objective__']['Value']
                except AttributeError: 
                    logging.warning('could not get objective value from solver.')
                    self.objective=0
            

<<<<<<< HEAD
            self.constraints = instance.active_components(pyomo.Constraint)
            self.variables = instance.active_components(pyomo.Var)
            
            #print self.constraints['powerBalance_i0t01'][None].dual
            #print self.dual('powerBalance_i0t01')
            #raise NotImplementedError
            
            return 
        def dual(self,constraintname,index=None):
            return self.constraints[constraintname][index].dual
=======
            self.constraints = self.solution.constraint
            print 'there are {} constraints in the solution'.format(len(self.solution.constraint))
            self.constraintnames = [c[4:len(c)-1] for c in self.constraints]
            self.constraintnames_full = [c for c in self.constraints]
        
            print 'objective=',self.objective
            print self.dual('powerBalance_i0t01')
            raise NotImplementedError
            
            return 
        def dual(self,constraintname):
            if constraintname not in self.constraintnames: 
                msg='constraint name not found in problem constraints.'
                raise AttributeError(msg)
            idx=self.constraintnames.index(constraintname)
            fullname=self.constraintnames_full[idx]
            try: return self.constraints[fullname]['Dual']
            except AttributeError:
                print 'getting dual for "{}"'.format(fullname)
                print self.constraints
                print self.constraints[fullname]
                raise

>>>>>>> 8006c830
        def __getattr__(self,name):
            try: return getattr(self.model,name)
            except AttributeError:
                msg='the model has no variable/constraint/attribute named "{n}"'.format(n=name)
                raise AttributeError(msg)

    def value(var,problem=None):
        '''value of an optimization variable'''
        #var=result.solution.variable[name]
        if problem is None: return var
        
        varname=var.name
        try: return problem.variables[varname].value
        except KeyError:
            print 'variables are {}'.format([v for v in problem.variable])
            raise
        except AttributeError:
            if type(varname)==pyomo.base.expr._SumExpression: print 'sum expression'
            #print dir(var)
            #var.display()
            #print var.as_numeric()
            print varname
            print problem.variables
            #print problem.variable[varname]
            #print problem.Variable[varname].value
            raise
    def dual(constraint):
        '''dual value of an optimization constraint'''
        try: return constraint.dual
        except AttributeError: return 0
        #return solution.Constraint[constraint.name]['Dual']

    def sumVars(variables): return sum(variables)
    def newProblem(): return Problem()
    def newVar(name='',kind='Continuous',low=-1000000,high=1000000):
        '''create an optimization variable'''
        
        kindmap = dict(Continuous=pyomo.Reals, Binary=pyomo.Boolean)
        return pyomo.Var(name=name,bounds=(low,high),domain=kindmap[kind])
    def solve(problem,solver='cplex'): return problem.solve(solver)

elif optimization_package=='pulp':
    class Problem(pulp.LpProblem):
        '''an optimization problem'''
        
        def addObjective(self,expression,name='objective'):
            '''add an objective to the problem'''
            self+=expression,name
        def newVar(self,*args,**kwargs):
            #low=-float('inf'),high=float('inf')):
            '''create an optimization variable'''
            return newVar(*args,**kwargs)
        def addConstraints(self, constraintsD):
            '''add a dictionary of constraints (keyed by name) to the problem'''
            try: 
                for name,val in constraintsD.iteritems(): self=addConstraint(self,val,name)
            except AttributeError: 
                if constraintsD is None: pass
                else: raise AttributeError('addConstraints takes a dictionary of constraints argument')
        
        def write(self,filename):
            '''write the problem to a human-readable file'''
            self.writeLP(filename)
        def statusText(self): 
            '''solution status of the problem'''
            return pulp.LpStatus[self.status]
        def save(self,filename='problem.dat'):
            from yaml import dump
            with open(filename, 'w+') as file: dump(self, file)
        

    def solve(problem,solver='cplex'):
        '''solve the optimization problem'''
        logging.info('Solving with {s} ... '.format(s=solver))
        
        if   solver.lower()=='cplex':  out=problem.solve(pulp.CPLEX_CMD(msg=0)),
        elif solver.lower()=='glpk':   out=problem.solve(pulp.GLPK(msg=0)),
        elif solver.lower()=='gurobi': out=problem.solve(pulp.GUROBI(msg=0))
        
        if problem.status: 
            logging.info('{stat} in {time:0.4f} sec'.format(
                stat=problem.statusText(),
                time=problem.solutionTime)) 
        else: logging.warning(problem.statusText())
        return out
    def value(variable):
        '''value of an optimization variable'''
        try: return pulp.value(variable)
        except AttributeError: return variable
    def dual(constraint):    
        '''dual value of an optimization constraint'''
        try: return constraint.pi
        except AttributeError:
            logging.warning('Duals information not supported by GLPK.')
            return None

    def sumVars(variables): 
        '''sums a list of optimization variables'''
        return pulp.lpSum(variables)
    def newProblem(name='problem',kind=pulp.LpMinimize):
        '''create a new problem'''
        return Problem(name=name,sense=kind)
    def addConstraint(problem,expression,name=''):
        '''add a single constraint to the problem'''
        problem+=expression,name
        return problem
    def newVar(name='',kind='Continuous',low=-1000000,high=1000000):
        '''create an optimization variable'''
        #note that if binary variable, pulp will reset the bounds to (0,1)
        #note that if using glpk, bounds of -inf and inf produces error
        return pulp.LpVariable(name=name,cat=kind,lowBound=low,upBound=high)

class OptimizationError(Exception):
    def __init__(self, ivalue):
        if ivalue: self.value=ivalue
        else: self.value="Optimization Error: there was a problem"
        Exception.__init__( self, self.value)

    def __str__(self): return self.value<|MERGE_RESOLUTION|>--- conflicted
+++ resolved
@@ -60,17 +60,12 @@
             
             instance.load(results)
         
-<<<<<<< HEAD
             def resolvefixvariables(model,instance,solution):
                 active_vars= instance.active_components(pyomo.Var)
                 for name,var in active_vars.iteritems():
                     if isinstance(var.domain, pyomo.base.IntegerSet): var.fixed=True
                     if isinstance(var.domain, pyomo.base.BooleanSet): var.fixed=True
                 instance.preprocess()
-=======
-            def resolvefixvariables(instance,solution):
-                for varname in solution.Variable: getattr(instance,varname).fixed=True
->>>>>>> 8006c830
                 results= opt.solve(instance, suffixes=['.*'])
                 instance.load(results)
                 return results
@@ -87,8 +82,6 @@
                     logging.warning('could not get objective value from solver.')
                     self.objective=0
             
-
-<<<<<<< HEAD
             self.constraints = instance.active_components(pyomo.Constraint)
             self.variables = instance.active_components(pyomo.Var)
             
@@ -99,31 +92,7 @@
             return 
         def dual(self,constraintname,index=None):
             return self.constraints[constraintname][index].dual
-=======
-            self.constraints = self.solution.constraint
-            print 'there are {} constraints in the solution'.format(len(self.solution.constraint))
-            self.constraintnames = [c[4:len(c)-1] for c in self.constraints]
-            self.constraintnames_full = [c for c in self.constraints]
-        
-            print 'objective=',self.objective
-            print self.dual('powerBalance_i0t01')
-            raise NotImplementedError
-            
-            return 
-        def dual(self,constraintname):
-            if constraintname not in self.constraintnames: 
-                msg='constraint name not found in problem constraints.'
-                raise AttributeError(msg)
-            idx=self.constraintnames.index(constraintname)
-            fullname=self.constraintnames_full[idx]
-            try: return self.constraints[fullname]['Dual']
-            except AttributeError:
-                print 'getting dual for "{}"'.format(fullname)
-                print self.constraints
-                print self.constraints[fullname]
-                raise
-
->>>>>>> 8006c830
+
         def __getattr__(self,name):
             try: return getattr(self.model,name)
             except AttributeError:
