"""
An optimization command library.
Currently uses pulp but is transitioning to using coopr.
"""

from config import optimization_package

if optimization_package=='pulp':
    import pulp
elif optimization_package=='coopr':
    import coopr.pyomo as pyomo
    from coopr.opt.base import solver as cooprsolver
else: raise ImportError('optimization library must be coopr or pulp.')
import logging



if optimization_package=='coopr':
    class Problem(object):
        '''an optimization problem/model based on pyomo'''
        def __init__(self):
            self.model=pyomo.AbstractModel()

        def addObjective(self,expression,kind=pyomo.minimize):
            '''add an objective to the problem'''
            self.model.objective=pyomo.Objective(rule=expression,sense=kind)
        def addConstraints(self,constraintsD):
            '''add a dictionary of constraints (keyed by name) to the problem'''
            try:
                for name,val in constraintsD.iteritems(): self.addConstraint(name,val)
            except AttributeError:
                if constraintsD is None: pass
                else: raise AttributeError('addConstraints takes a dictionary of constraints argument')
        def addConstraint(self,name,expression):
            '''add a single constraint to the problem'''
            setattr(self.model, name, pyomo.Constraint(name=name,rule=expression))
        def addVar(self,name,kind='Reals',low=-float('inf'),high=float('inf')):
            '''add a single variable to the problem'''
            #TODO: what kinds are acceptable (how to get Binary)
            setattr(self.model, name, pyomo.Var(name=name,bounds=(low,high) ))#,domain=kind))

        def solve(self,solver='cplex'):
            ''' solve the optimization problem.
                valid solvers are {cplex,gurobi,glpk}'''

            logging.info('Solving with {s} ... '.format(s=solver))
            instance=self.model.create()
            opt = cooprsolver.SolverFactory(solver)
            results = opt.solve(instance, suffixes=['.*'])
            instance.update_results(results)
            self.results=results
            return results
        def __getattr__(self,name):
            try: return getattr(self.model,name)
            except AttributeError:
                raise AttributeError('the model has no variable/constraint/... named "{n}"'.format(n=name))

    def value(name,result):
        '''value of an optimization variable'''
        var=result.solution.variable[name]
        return var.Value
    def dual(name, result):
        '''dual value of an optimization constraint'''
        cons=result.solution.constraint[name]
        try: return cons.dual
        except AttributeError: return None #not active constraint

    def sumVars(variables): return sum(variables)
    def newProblem(*args,**kwargs): return Problem_coopr()
    def solve(problem,solver,verbose): return problem.solve(solver,verbose)

elif optimization_package=='pulp':
    class Problem(pulp.LpProblem):
        '''an optimization problem'''

        def addObjective(self,expression,name='objective'):
            '''add an objective to the problem'''
            self+=expression,name
        def newVar(self,*args,**kwargs):
            #low=-float('inf'),high=float('inf')):
            '''create an optimization variable'''
            return newVar(*args,**kwargs)
        def addConstraints(self, constraintsD):
            '''add a dictionary of constraints (keyed by name) to the problem'''
            try:
                for name,val in constraintsD.iteritems(): self=addConstraint(self,val,name)
            except AttributeError:
                if constraintsD is None: pass
                else: raise AttributeError('addConstraints takes a dictionary of constraints argument')

        def write(self,filename):
            '''write the problem to a human-readable file'''
            self.writeLP(filename)
        def statusText(self):
            '''solution status of the problem'''
            return pulp.LpStatus[self.status]
        def save(self,filename='problem.dat'):
            from yaml import dump
            with open(filename, 'w+') as file: dump(self, file)


    def solve(problem,solver='cplex'):
        '''solve the optimization problem'''
        logging.info('Solving with {s} ... '.format(s=solver))
<<<<<<< HEAD

        if   solver.lower()=='cplex':  out=problem.solve(pulp.CPLEX_CMD(msg=0)),
        elif solver.lower()=='glpk':   out=problem.solve(pulp.GLPK_CMD(msg=0)),
        elif solver.lower()=='gurobi': out=problem.solve(pulp.GUROBI(msg=0))
        elif solver.lower()=='coin':   out=problem.solve(pulp.COINMP_DLL(msg=0))
        else:
            msg='Couldnt find the solver "{}"'.format(solver)
            raise OptimizationError(msg)
=======
        try:
            if   solver.lower()=='cplex':  out=problem.solve(pulp.CPLEX_CMD(msg=0)),
            elif solver.lower()=='glpk':   out=problem.solve(pulp.GLPK_CMD(msg=0)),
            elif solver.lower()=='gurobi': out=problem.solve(pulp.GUROBI(msg=0))
            elif solver.lower()=='coin':   out=problem.solve(pulp.COINMP_DLL(msg=0))
            else:
                msg='Couldnt find the solver "{}"'.format(solver)
                raise OptimizationError(msg)
        except pulp.solvers.PulpSolverError:
            problem.status=0
            out=None
>>>>>>> 1b96380e
        if problem.status:
            logging.info('{stat} in {time:0.4f} sec'.format(
                stat=problem.statusText(),
                time=problem.solutionTime))
<<<<<<< HEAD
        else: logging.warning(problem.statusText())
=======
        #else: logging.warning(problem.statusText())
>>>>>>> 1b96380e
        return out
    def value(variable):
        '''value of an optimization variable'''
        try: return pulp.value(variable)
        except AttributeError: return variable
    def dual(constraint,default=None):
        '''dual value of an optimization constraint'''
        try: return constraint.pi
        except AttributeError:
            logging.warning('Duals information not supported by GLPK.')
            return default

    def sumVars(variables):
        '''sums a list of optimization variables'''
        return pulp.lpSum(variables)
    def newProblem(name='problem',kind=pulp.LpMinimize):
        '''create a new problem'''
        return Problem(name=name,sense=kind)
    def addConstraint(problem,expression,name=''):
        '''add a single constraint to the problem'''
        problem+=expression,name
        return problem
    def newVar(name='',kind='Continuous',low=-1000000,high=1000000):
        '''create an optimization variable'''
        #note that if binary variable, pulp will reset the bounds to (0,1)
        #note that if using glpk, bounds of -inf and inf produces error
        return pulp.LpVariable(name=name,cat=kind,lowBound=low,upBound=high)

class OptimizationError(Exception):
    def __init__(self, ivalue):
        if ivalue: self.value=ivalue
        else: self.value="Optimization Error: there was a problem"
        Exception.__init__( self, self.value)

    def __str__(self): return self.value<|MERGE_RESOLUTION|>--- conflicted
+++ resolved
@@ -102,16 +102,6 @@
     def solve(problem,solver='cplex'):
         '''solve the optimization problem'''
         logging.info('Solving with {s} ... '.format(s=solver))
-<<<<<<< HEAD
-
-        if   solver.lower()=='cplex':  out=problem.solve(pulp.CPLEX_CMD(msg=0)),
-        elif solver.lower()=='glpk':   out=problem.solve(pulp.GLPK_CMD(msg=0)),
-        elif solver.lower()=='gurobi': out=problem.solve(pulp.GUROBI(msg=0))
-        elif solver.lower()=='coin':   out=problem.solve(pulp.COINMP_DLL(msg=0))
-        else:
-            msg='Couldnt find the solver "{}"'.format(solver)
-            raise OptimizationError(msg)
-=======
         try:
             if   solver.lower()=='cplex':  out=problem.solve(pulp.CPLEX_CMD(msg=0)),
             elif solver.lower()=='glpk':   out=problem.solve(pulp.GLPK_CMD(msg=0)),
@@ -123,16 +113,13 @@
         except pulp.solvers.PulpSolverError:
             problem.status=0
             out=None
->>>>>>> 1b96380e
+
         if problem.status:
             logging.info('{stat} in {time:0.4f} sec'.format(
                 stat=problem.statusText(),
                 time=problem.solutionTime))
-<<<<<<< HEAD
-        else: logging.warning(problem.statusText())
-=======
         #else: logging.warning(problem.statusText())
->>>>>>> 1b96380e
+
         return out
     def value(variable):
         '''value of an optimization variable'''
