"""
An optimization command library for Minpower.
"""
import coopr.pyomo as pyomo
from coopr.opt.base import solvers as cooprsolver

pyomo.base.numvalue.KnownConstants[True]=pyomo.base.numvalue.NumericConstant(None, None, 1.0)

variable_kinds = dict(Continuous=pyomo.Reals, Binary=pyomo.Boolean, Boolean=pyomo.Boolean)

import logging,time,weakref

import config
from commonscripts import update_attributes,show_clock

class OptimizationObject(object):
    '''
    A base class for an optimization object. 
    This also serves as a template for how :class:`~OptimizationObject`s are structured.
    '''
    def __init__(self,*args,**kwargs):
        '''
        Individual class defined.
        Initialize the object. Often this just means assigning 
        all of the keyword arguments to self.
        The :meth:`~OptimizationObject.init_optimization` method should be called in __init__.
        '''
        update_attributes(self,locals()) #load in inputs
        self.init_optimization()
        
    def init_optimization(self):
        '''
        Initialize optimization components: add a container for children.
        If the index is not defined, make it a hash of the object to ensure the index is unique.
        '''
        self.children=dict()
        if getattr(self,'index',None) is None: self.index=hash(self)
        if getattr(self,'name',None)=='': self.name = self.index+1 #1 and up naming
        
    def create_variables(self, times,*args,**kwargs):
        ''' 
        Individual class defined.
        Create the variables in this method by using calls to
        :meth:`~optimization.OptimiationObject.add_variable`.
        Variables will be accessible by using
        :meth:`~optimization.OptimiationObject.get_variable` (or by adding
        a shortcut methods, like :meth:`~powersystems.Generator.power`).
        '''
        return #self.all_variables(times)
    def create_objective(self,times):
        '''
        Individual class defined.
        Return the contribution to the objective (cost) expression.
        :returns: an expression, the default is 0
        '''
        return 0
    def create_constraints(self, times,*args,**kwargs):
        ''' 
        Individual class defined.
        Create the constraints in this method by using calls to
        :meth:`~optimization.OptimiationObject.add_constraint`.
        Constraints will be accessible by using
        :meth:`~optimization.OptimiationObject.get_constraint` (or by adding
        a shortcut methods, like :meth:`~powersystems.Bus.price`.
        '''
        return #self.all_constraints(times)
 
    def _t_id(self,name,time): return name.replace(' ','_')+'_'+self.iden(time)
    def _id(self,name): return name.replace(' ','_')+'_'+str(self)
    
    def add_variable(self,name,time=None,fixed_value=None,index=None,**kwargs):
        '''
        Create a new variable and add it to the object's variables and the model's variables.
        :param name: name of optimization variable.
        :param kind: type of variable, specified by string. {Continuous or Binary/Boolean}
        :param low: low limit of variable
        :param high: high limit of variable
        :param fixed_value: a fixed value for a variable (making it a parameter)
        :param time: a single time for a variable
        :param index: a :class:`pyomo.Set` over which a variable is created
        '''
        def map_args(kind='Continuous',low=None,high=None): return dict(bounds=(low,high),domain=variable_kinds[kind]) 
        orig_name=name
        if index is None:
            name=self._t_id(name,time)
            if fixed_value is None:
                var=pyomo.Var(name=name, **map_args(**kwargs)) #new_variable(name=short_name,**kwargs)
                self._parent_problem().add_component_to_problem(var)
            else:
                var=pyomo.Param(name=name,default=fixed_value)
                #add var
                self._parent_problem().add_component_to_problem(var)
                #and set value
                var=self.get_variable(orig_name,time)
                var[None]=fixed_value
        else:
            name=self._id(name)

            if fixed_value is None: 
                var=pyomo.Var(index,name=name,**map_args(**kwargs))
                self._parent_problem().add_component_to_problem(var)
            else: 
                var=pyomo.Param(index,name=name,default=fixed_value)
                self._parent_problem().add_component_to_problem(var)
                var=self._parent_problem().get_component(name)
                for i in index: var[i]=fixed_value
        
            


    def add_parameter(self,name,index=None,default=None):
        name=self._id(name)
        self._parent_problem().add_component_to_problem(pyomo.Param(index,name=name,default=default))
        
    def add_constraint(self,name,time,expression): 
        '''Create a new constraint and add it to the object's constraints and the model's constraints.'''
        name=self._t_id(name,time)
        self._parent_problem().add_component_to_problem(new_constraint(name,expression))
        
    def get_variable(self,name,time=None,indexed=False,scenario=None):
        if indexed: 
            var_name=self._id(name)
            if time is None: 
                return self._parent_problem().get_component(var_name,scenario)
            else: 
                index=str(time)
                return self._parent_problem().get_component(var_name,scenario)[index]
        else: 
            var_name=self._t_id(name,time)
            return self._parent_problem().get_component(var_name,scenario)
<<<<<<< HEAD
=======

>>>>>>> 734b22d7
    def get_constraint(self,name,time): return self._parent_problem().get_component(self._t_id(name,time))
    
    def add_children(self,objects,name):
        '''Add a child :class:`~optimization.OptimizationObject` to this object.''' 
        self.children[name]=objects
        try: 
            #if objects is actually a dictionary
            for child in self.children[name].values(): child._parent_problem=self._parent_problem
        except AttributeError:
            for child in self.children[name]: child._parent_problem=self._parent_problem

        setattr(self,name,objects)        
    # def add_component(self,obj):
    #     obj._parent_problem=self._parent_problem
    #     self.children[obj.name]=obj
        
        
    def get_child(self,name,time=None): 
        '''Get a child :class:`~optimization.OptimizationObject` dependent on time from this object.'''
        try: 
            if time is None: return self.children[name]
            else: return self.children[name][time] 
        except KeyError: 
            print self.children.keys()
            raise
    #def get_cost(self,times): return self.objective+sum([child.get_cost(times) for child in self.children])
    def iden(self,time):
        '''
        Individual class defined.
        Identifing string for the object, depending on time. Used to name variables and constraints for the object.  
        '''
        msg='the iden() method must be overwritten for a child of the OptimizationObject class. this one is '+str(type(self))
        raise NotImplementedError(msg)
        return 'some unique identifying string'
    def __str__(self): 
        '''
        Individual class defined.
        A string representation of the object (used when calling ``print``).
        You probably want to override this one with a more descriptive string.
        '''
        return 'opt_obj{ind}'.format(ind=self.index)
    # def all_variables(self,times):
    #     '''return variables from object and children within times'''
    #     variables=self.variables
    #     for child in self.children.values(): 
    #         try: variables.update(child.all_variables(times))
    #         except AttributeError:
    #             [variables.update(c.all_variables(times)) for c in child]
    #     return variables
    # def all_constraints(self,times): 
    #     '''return constraints from object and children within times'''
    #     constraints=self.constraints
    #     for child in self.children.values(): 
    #         try: constraints.update(child.all_constraints(times))
    #         except AttributeError:
    #             [constraints.update(c.all_constraints(times)) for c in child]
    #     return constraints
    # def clear_constraints(self):
    #     self.constraints={}
    #     for child in self.children.values(): 
    #         try: child.clear_constraints()
    #         except AttributeError:
    #             #child is a list of objects
    #             for c in child: c.clear_constraints()


class OptimizationProblem(OptimizationObject):
    '''an optimization problem/model based on pyomo'''
    def __init__(self):
        self.init_optimization()
    def init_optimization(self):
        self._model=pyomo.ConcreteModel('power system problem')
        self.stochastic_formulation=False
        self.solved=False
        self.children=dict()
        self.variables=dict()
        self.constraints=dict()
    def add_children(self,objL,name):
        '''Add a child :class:`~optimization.OptimizationObject` to this object.''' 
        self.children[name]=objL
        setattr(self,name,objL)
        for child in self.children[name]:
            child._parent_problem=weakref.ref(self)

    def add_component_to_problem(self,component):
        '''add a optimization component to the model'''
        self._model._add_component(component.name,component)
    def add_objective(self,expression,sense=pyomo.minimize):
        '''add an objective to the problem'''            
        self._model.objective=pyomo.Objective(name='objective',rule=expression,sense=sense)
    def add_set(self,name,items):         
        '''add a :class:`pyomo.Set` to the problem'''
        self._model._add_component(name,pyomo.Set(initialize=items,name=name))
    def add_variable(self,name,**kwargs):
        '''create a new variable and add it to the root problem'''
        def map_args(kind='Continuous',low=None,high=None): return dict(bounds=(low,high),domain=variable_kinds[kind]) 
        var=pyomo.Var(name=name, **map_args(**kwargs))
        self._model._add_component(name,var)
    def add_constraint(self,name,expression):
        self._model._add_component(name,new_constraint(name,expression))
    def get_component(self,name,scenario=None): 
        '''Get an optimization component'''
        if scenario is None:
            try: return getattr(self._model,name)
            except (AttributeError,KeyError) as NotInModelError:
                print 'error getting ',name
                self.show_model()
                raise 
        else: 
            try: return getattr(self._scenario_instances[scenario],name)
            except AttributeError:
                print 'error getting ',name
                self._scenario_instances[scenario].pprint()
                raise
            
    def write_model(self,filename): self._model.write(filename)
    def reset_model(self):
        #piecewise models leak memory
        #keep until Coopr release integrates: https://software.sandia.gov/trac/coopr/changeset/5781 
        for pw in self._model.active_components(pyomo.Piecewise).values():
            pw._constraints_dict=None
            pw._vars_dict=None
            pw._sets_dict=None
        
        self._model=None
        self.solved=False
        self._model=pyomo.ConcreteModel() 
    def show_model(self):
        components=self._model.components._component
        items = [pyomo.Set, pyomo.Param, pyomo.Var, pyomo.Objective, pyomo.Constraint]
        for item in items:
            if not item in components: continue
            keys = components[item].keys()
            keys.sort()
            print len(keys), item.__name__+" Declarations"
            for key in keys: components[item][key].pprint()
            print ""
    def update_variables(self):
        '''Replace the variables with their numeric value.'''
        for name,var in self._model.active_components(pyomo.Var).items(): 
            try: setattr(self._model,name,value(var))
            except ValueError: 
                #for boolean sets this doesnt work due to rounding
                if var.domain==pyomo.Boolean:
                    setattr(self._model,name,int(value(var)))
                else: raise
                
            
    def solve(self,solver=config.optimization_solver,problem_filename=False,get_duals=True):
        '''
        Solve the optimization problem.
        
        :param solver: name of solver (lowercase string).
        :param problem_filename: write MIP problem formulation to a file, if a file name is specified
        :param get_duals: get the duals, or prices, of the optimization problem
        '''
                    
        def cooprsolve(instance,suffixes=['dual'],keepFiles=False):
            if not keepFiles: logging.getLogger().setLevel(logging.WARNING) 
            opt_solver = cooprsolver.SolverFactory(solver)
            if opt_solver is None: 
                msg='solver "{}" not found'.format(solver)
                raise OptimizationError(msg)
            start = time.time()
            results= opt_solver.solve(instance,suffixes=suffixes) #,keepFiles=keepFiles
            try: opt_solver._symbol_map=None #this should mimic the memory leak bugfix at: software.sandia.gov/trac/coopr/changeset/5449
            except AttributeError: pass      #should remove after this fix becomes part of a release 
            elapsed = (time.time() - start)
            logging.getLogger().setLevel(config.logging_level)
            return results,elapsed
        
        
        logging.info('Solving with {s} ... {t}'.format(s=solver,t=show_clock()))
        if self.stochastic_formulation:
            instance=self._stochastic_instance
        else: 
            instance=self._model.create()
            logging.debug('... model created ... {t}'.format(t=show_clock()))     
        
        results,elapsed=cooprsolve(instance,suffixes=[])
        
        status_text = str(results.solver[0]['Termination condition'])
        if (not status_text =='optimal' and solver!='cbc') or status_text=='infeasible':
            logging.critical('problem not solved. Solver terminated with status: "{}"'.format(status_text))
            self.solved=False
        else:
            self.solved=True
            self.solution_time =elapsed #results.Solver[0]['Wallclock time']
            logging.info('Problem solved in {}s.'.format(self.solution_time))
            logging.debug('... {t}'.format(t=show_clock()))
        
        if problem_filename:
            logging.getLogger().setLevel(logging.CRITICAL) #disable coopr's funny loggings when writing lp files.  
            self.write_model(problem_filename)
            logging.getLogger().setLevel(config.logging_level)
                
        if not self.solved: 
            self.write_model('unsolved-problem-formulation.lp')
            raise OptimizationError('problem not solved')
        
        instance.load(results)
#        instance._load_solution(results.solution(0), ignore_invalid_labels=True )
        logging.debug('... solution loaded ... {t}'.format(t=show_clock()))

        
        def fix_variables(instance):
            active_vars= instance.active_components(pyomo.Var)
            for var in active_vars.values():
                if isinstance(var.domain, pyomo.base.IntegerSet) or isinstance(var.domain, pyomo.base.BooleanSet): 
                    if var.is_indexed(): 
                        for key,ind_var in var.iteritems(): ind_var.fixed=True
                    else: var.fixed=True
        
        def resolve_with_fixed_variables(instance,results):
            logging.info('resolving fixed-integer LP for duals')
            if self.stochastic_formulation:
                fix_variables(instance)
                for scenario_block in instance.active_components(pyomo.Block).values():
                    fix_variables(scenario_block)
            else:
                fix_variables(instance)
            instance.preprocess()
            
            try:
                results,elapsed=cooprsolve(instance,suffixes=['dual'])
                self.solution_time+=elapsed
            except RuntimeError:
                logging.error('coopr raised an error in solving. keep the files for debugging.')
                results= cooprsolve(instance, keepFiles=True)    
            
            instance.load(results)
            return instance,results

        if get_duals: 
            try: instance,results = resolve_with_fixed_variables(instance,results)
            except RuntimeError:
                logging.error('in re-solving for the duals. the duals will be set to default value.')
            logging.debug('... LP problem solved ... {t}'.format(t=show_clock()))    
        
        if self.stochastic_formulation:
            self._scenario_tree.snapshotSolutionFromInstances(self._scenario_instances)
        
        def get_objective(name):
            try: return results.Solution.objective[name].value
            except AttributeError: return results.Solution.objective['__default_objective__'].value
        obj_name='objective'
        if self.stochastic_formulation: obj_name='MASTER'
        #print results.Solution.objective
        #print get_duals,self.stochastic_formulation,obj_name
        self.objective = get_objective(obj_name)
        
        #self.constraints = instance.active_components(pyomo.Constraint)
        #self.variables =   instance.active_components(pyomo.Var)

        return 
    def __str__(self): return 'power_system_problem'

def value(variable):
    '''
    Value of an optimization variable after the problem is solved.
    If passed a numeric value, will return the number.
    '''
    try: return variable.value
    except AttributeError: return variable #just a number

def dual(constraint,index=None):
    '''Dual of optimization constraint, after the problem is solved.'''
    return constraint[index].dual

def new_variable(name='',kind='Continuous',low=None,high=None):
    '''
    Create an optimization variable.
    :param name: name of optimization variable.
    :param kind: type of variable, specified by string. {Continuous or Binary/Boolean}
    :param low: low limit of variable
    :param high: high limit of variable
    '''
    return pyomo.Var(name=name,bounds=(low,high),domain=variable_kinds[kind])
def new_constraint(name,expression): 
    '''Create an optimization constraint.'''
    return pyomo.Constraint(name=name,rule=expression)






class OptimizationError(Exception):
    '''Error that occurs within solving an optimization problem.'''
    def __init__(self, ivalue):
        if ivalue: self.value=ivalue
        else: self.value="Optimization Error: there was a problem"
        Exception.__init__( self, self.value)

    def __str__(self): return self.value
class NotInModelError(Exception):
    '''Error that occurs when trying to find a component in the optimization model.'''
    def __init__(self, ivalue):
        if ivalue: self.value=ivalue
        else: self.value="Not in Model Error: the component you are looking for wasn't found in the model"
        Exception.__init__( self, self.value)

    def __str__(self): return self.value
    <|MERGE_RESOLUTION|>--- conflicted
+++ resolved
@@ -128,10 +128,6 @@
         else: 
             var_name=self._t_id(name,time)
             return self._parent_problem().get_component(var_name,scenario)
-<<<<<<< HEAD
-=======
-
->>>>>>> 734b22d7
     def get_constraint(self,name,time): return self._parent_problem().get_component(self._t_id(name,time))
     
     def add_children(self,objects,name):
@@ -434,5 +430,4 @@
         else: self.value="Not in Model Error: the component you are looking for wasn't found in the model"
         Exception.__init__( self, self.value)
 
-    def __str__(self): return self.value
-    +    def __str__(self): return self.value