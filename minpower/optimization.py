"""
An optimization command library.
Currently uses pulp but is transitioning to using coopr.
"""

#from config import optimization_package
optimization_package='coopr'

if optimization_package=='pulp':
    import pulp
elif optimization_package=='coopr':
    import coopr.pyomo as pyomo
    try: from coopr.opt.base import solvers as cooprsolver #for coopr version>3.0.4362
    except ImportError:
        #previous versions of coopr
        from coopr.opt.base import solver as cooprsolver
else: raise ImportError('optimization library must be coopr or pulp.')
import logging


if optimization_package=='coopr':
    class Problem(object):
        '''an optimization problem/model based on pyomo'''
        def __init__(self):
<<<<<<< HEAD
            self.model=pyomo.ConcreteModel()
            self.solved=False
        def addObjective(self,expression,sense=pyomo.minimize):
=======
            self.model=pyomo.AbstractModel()

        def addObjective(self,expression,kind=pyomo.minimize):
>>>>>>> cc892cc4
            '''add an objective to the problem'''
            self.model.objective=pyomo.Objective(rule=expression,sense=sense)
        def addConstraints(self,constraintsD):
            '''add a dictionary of constraints (keyed by name) to the problem'''
            try:
                for name,val in constraintsD.iteritems(): self.addConstraint(name,val)
            except AttributeError:
                if constraintsD is None: pass
                else: raise AttributeError('addConstraints takes a dictionary of constraints argument')
        def addConstraint(self,name,expression):
            '''add a single constraint to the problem'''
            setattr(self.model, name, pyomo.Constraint(name=name,rule=expression))
        def addVar(self,var):
            '''add a single variable to the problem'''
            setattr(self.model, var.name, var)


        def solve(self,solver='cplex'):
            ''' solve the optimization problem.
                valid solvers are {cplex,gurobi,glpk}'''

            logging.info('Solving with {s} ... '.format(s=solver))
            instance=self.model.create()
            opt = cooprsolver.SolverFactory(solver)
            results = opt.solve(instance, suffixes=['.*'])#,keepFiles=True)
            
            if not str(results.solver[0]['Termination condition'])=='optimal':
                msg='problem not solved. Solver terminated with status: "{}"'.format(results.solver[0]['Termination condition'])
                raise OptimizationError(msg)
            else:
                self.solved=True
                logging.info('Problem solved.')
            
            instance.load(results)
        
            def resolvefixvariables(model,instance,solution):
                active_vars= instance.active_components(pyomo.Var)
                for name,var in active_vars.iteritems():
                    if isinstance(var.domain, pyomo.base.IntegerSet): var.fixed=True
                    if isinstance(var.domain, pyomo.base.BooleanSet): var.fixed=True
                instance.preprocess()
                results= opt.solve(instance, suffixes=['.*'])
                instance.load(results)
                return results
                
            results = resolvefixvariables(self.model,instance,results.solution(0))
                    
            self.solution=results.solution(0)

            if solver=='glpk':
                self.objective = self.solution.objective['objective']['Value']
            else: 
                try: self.objective = self.solution.objective['__default_objective__']['Value']
                except AttributeError: 
                    logging.warning('could not get objective value from solver.')
                    self.objective=0
            
            self.constraints = instance.active_components(pyomo.Constraint)
            self.variables = instance.active_components(pyomo.Var)
            
            #print self.constraints['powerBalance_i0t01'][None].dual
            #print self.dual('powerBalance_i0t01')
            #raise NotImplementedError
            
            return 
        def dual(self,constraintname,index=None):
            return self.constraints[constraintname][index].dual

        def __getattr__(self,name):
            try: return getattr(self.model,name)
            except AttributeError:
<<<<<<< HEAD
                msg='the model has no variable/constraint/attribute named "{n}"'.format(n=name)
                raise AttributeError(msg)

    def value(var,problem=None):
=======
                raise AttributeError('the model has no variable/constraint/... named "{n}"'.format(n=name))

    def value(name,result):
>>>>>>> cc892cc4
        '''value of an optimization variable'''
        #var=result.solution.variable[name]
        if problem is None: return var
        
        varname=var.name
        try: return problem.variables[varname].value
        except KeyError:
            print 'variables are {}'.format([v for v in problem.variable])
            raise
        except AttributeError:
            if type(varname)==pyomo.base.expr._SumExpression: print 'sum expression'
            #print dir(var)
            #var.display()
            #print var.as_numeric()
            print varname
            print problem.variables
            #print problem.variable[varname]
            #print problem.Variable[varname].value
            raise
    def dual(constraint):
        '''dual value of an optimization constraint'''
        try: return constraint.dual
        except AttributeError: return 0
        #return solution.Constraint[constraint.name]['Dual']

    def sumVars(variables): return sum(variables)
    def newProblem(): return Problem()
    def newVar(name='',kind='Continuous',low=-1000000,high=1000000):
        '''create an optimization variable'''
        
        kindmap = dict(Continuous=pyomo.Reals, Binary=pyomo.Boolean)
        return pyomo.Var(name=name,bounds=(low,high),domain=kindmap[kind])
    def solve(problem,solver='cplex'): return problem.solve(solver)

elif optimization_package=='pulp':
    class Problem(pulp.LpProblem):
        '''an optimization problem'''

        def addObjective(self,expression,name='objective'):
            '''add an objective to the problem'''
            self+=expression,name
        def newVar(self,*args,**kwargs):
            #low=-float('inf'),high=float('inf')):
            '''create an optimization variable'''
            return newVar(*args,**kwargs)
        def addConstraints(self, constraintsD):
            '''add a dictionary of constraints (keyed by name) to the problem'''
            try:
                for name,val in constraintsD.iteritems(): self=addConstraint(self,val,name)
            except AttributeError:
                if constraintsD is None: pass
                else: raise AttributeError('addConstraints takes a dictionary of constraints argument')

        def write(self,filename):
            '''write the problem to a human-readable file'''
            self.writeLP(filename)
        def statusText(self):
            '''solution status of the problem'''
            return pulp.LpStatus[self.status]
        def save(self,filename='problem.dat'):
            from yaml import dump
            with open(filename, 'w+') as file: dump(self, file)


    def solve(problem,solver='cplex'):
        '''solve the optimization problem'''
        logging.info('Solving with {s} ... '.format(s=solver))
        try:
            if   solver.lower()=='cplex':  out=problem.solve(pulp.CPLEX_CMD(msg=0)),
            elif solver.lower()=='glpk':   out=problem.solve(pulp.GLPK_CMD(msg=0)),
            elif solver.lower()=='gurobi': out=problem.solve(pulp.GUROBI(msg=0))
            elif solver.lower()=='coin':   out=problem.solve(pulp.COINMP_DLL(msg=0))
            else:
                msg='Couldnt find the solver "{}"'.format(solver)
                raise OptimizationError(msg)
        except pulp.solvers.PulpSolverError:
            problem.status=0
            out=None

        if problem.status:
            logging.info('{stat} in {time:0.4f} sec'.format(
                stat=problem.statusText(),
                time=problem.solutionTime))
        #else: logging.warning(problem.statusText())

        return out
    def value(variable):
        '''value of an optimization variable'''
        try: return pulp.value(variable)
        except AttributeError: return variable
    def dual(constraint,default=None):
        '''dual value of an optimization constraint'''
        try: return constraint.pi
        except AttributeError:
            logging.warning('Duals information not supported by GLPK.')
            return default

    def sumVars(variables):
        '''sums a list of optimization variables'''
        return pulp.lpSum(variables)
    def newProblem(name='problem',kind=pulp.LpMinimize):
        '''create a new problem'''
        return Problem(name=name,sense=kind)
    def addConstraint(problem,expression,name=''):
        '''add a single constraint to the problem'''
        problem+=expression,name
        return problem
    def newVar(name='',kind='Continuous',low=-1000000,high=1000000):
        '''create an optimization variable'''
        #note that if binary variable, pulp will reset the bounds to (0,1)
        #note that if using glpk, bounds of -inf and inf produces error
        return pulp.LpVariable(name=name,cat=kind,lowBound=low,upBound=high)

class OptimizationError(Exception):
    def __init__(self, ivalue):
        if ivalue: self.value=ivalue
        else: self.value="Optimization Error: there was a problem"
        Exception.__init__( self, self.value)

    def __str__(self): return self.value<|MERGE_RESOLUTION|>--- conflicted
+++ resolved
@@ -22,15 +22,9 @@
     class Problem(object):
         '''an optimization problem/model based on pyomo'''
         def __init__(self):
-<<<<<<< HEAD
             self.model=pyomo.ConcreteModel()
             self.solved=False
         def addObjective(self,expression,sense=pyomo.minimize):
-=======
-            self.model=pyomo.AbstractModel()
-
-        def addObjective(self,expression,kind=pyomo.minimize):
->>>>>>> cc892cc4
             '''add an objective to the problem'''
             self.model.objective=pyomo.Objective(rule=expression,sense=sense)
         def addConstraints(self,constraintsD):
@@ -102,16 +96,10 @@
         def __getattr__(self,name):
             try: return getattr(self.model,name)
             except AttributeError:
-<<<<<<< HEAD
                 msg='the model has no variable/constraint/attribute named "{n}"'.format(n=name)
                 raise AttributeError(msg)
 
     def value(var,problem=None):
-=======
-                raise AttributeError('the model has no variable/constraint/... named "{n}"'.format(n=name))
-
-    def value(name,result):
->>>>>>> cc892cc4
         '''value of an optimization variable'''
         #var=result.solution.variable[name]
         if problem is None: return var
