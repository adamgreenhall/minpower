--- conflicted
+++ resolved
@@ -430,13 +430,8 @@
         for time in times:
             wind_power[time] = gen.observed_values[time]
 
-<<<<<<< HEAD
         # fix statuses for all units
         self.fix_binary_variables()
-=======
-        # fix statuses (no startups allowed)
-        self._fix_variables_model()
->>>>>>> 94982f52
         
         # store original problem solve time
         self.full_sln_time = self.solution_time
@@ -444,17 +439,16 @@
         logging.info('resolving with observed values')
         try: self.solve()
         except OptimizationError:
-            # unfix statuses
-            self._unfix_variables_model()
-            # fix only non-faststart and ON statuses            
-            for gen in filter(lambda gen: not gen.faststart, self.generators()):
-                for time in sln.times:
-                    status = gen.status(time)
-                    if value(status) != 0 and not type(status)==bool:
-                        gen.status(time).fixed = True
-            
-            try: self.solve()
-            except OptimizationError:
+            if user_config.faststart_resolve:
+                # allow faststart units to be started up to meet the load
+                self._unfix_variables()
+                self._fix_non_faststarts(sln.times)
+                try: self.solve()
+                except OptimizationError:
+                    self._allow_shed_resolve(sln)
+                    self.solve()
+            else:
+                # just shed the un-meetable load and calculate cost later
                 self._allow_shed_resolve(sln)
                 self.solve()
             
@@ -462,4 +456,13 @@
         self.resolve_solution_time = self.solution_time
         self.solution_time = self.full_sln_time
         logging.info('resolved instance with observed values (in {}s)'.format(
-            self.resolve_solution_time))+            self.resolve_solution_time))
+            
+    def _fix_non_faststarts(self, times):
+        # fix only non-faststart and ON statuses            
+        for gen in filter(lambda gen: not gen.faststart, self.generators()):
+            for time in times:
+                status = gen.status(time)
+                if value(status) != 0 and not type(status)==bool:
+                    gen.status(time).fixed = True
+    