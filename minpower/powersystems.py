"""
Defines models for power systems components, including 
:class:`~powersystems.PowerSystem`, :class:`~powersystems.Bus`, 
:class:`~powersystems.Generator`, :class:`~powersystems.Load`,
and  :class:`~powersystems.Line`. Each of these objects inherits
an optimization framework from :class:`~optimization.OptimizationObject`.
"""

from optimization import value,dual,OptimizationObject,OptimizationProblem
from commonscripts import hours,drop_case_spaces,flatten,getattrL,unique,update_attributes,show_clock
import config, bidding
from schedule import FixedSchedule
import logging
#import threading
import numpy 

def makeGenerator(kind='generic',**kwargs):
    """
    Create a :class:`~powersystems.Generator` object 
    (or a :class:`~powersystems.Generator_nonControllable`
    object depending on the kind). Set defaults
    depending on the kind (default values come from :mod:`config`).
    
    :param kind: define the kind of generator (all 
        kinds are defined in :data:`config.generator_kinds`)
    
    Other parameters are detailed in :class:`~powersystems.Generator`.
    
    :returns: a :class:`~powersystems.Generator` object
    """

    def parse_args(kind,**inputs):
        '''check kind pull defaults from the config file'''
        kind=drop_case_spaces(kind)
        if kind not in config.generator_kinds:
            logging.info('"{k}" is an unknown kind of generator, using generic defaults.'.format(k=kind))
            kind='generic'
        
        ignore_names=['power','is_controllable','costcurvestring']
        
        #get defaults from config file
        defaults=dict()
        for name,val in config.generator_defaults.iteritems():
            try: defaults[name]=val[kind]
            except KeyError:
                if inputs.get(name,None) in ['',None] and name not in ignore_names: logging.debug('no {d} default found for kind "{k}", using default from generic.'.format(d=name,k=kind))
                defaults[name]=val['generic']
            except TypeError: 
                defaults[name]=val #no kind-distincted defaults
                
        #use the values that are defined in the inputs
        outputs=defaults
        outputs.update(inputs)
        return kind,outputs
    
    
    kind,kwargs=parse_args(kind,**kwargs)    
    if kind=='wind' or not kwargs['is_controllable'] or kwargs.get('schedule',None) or (kwargs.get('power') is not None): 
        classname=Generator_nonControllable
    else:
        classname=Generator
        kwargs.pop('power')

    kwargs.pop('is_controllable')

    return classname(kind=kind,**kwargs)

def makeLoad(kind='varying',**kwargs):
    """
    Create a :class:`~powersystems.Load` object (if a power 
    :class:`~schedule.Schedule` is specified) or a
    cost_load_sheddingrsystems.Load_Fixed` object (if a single
    power value :attr:`P` is specified).
    """
    if 'P' in kwargs.keys(): return Load_Fixed(kind=kind, **kwargs)
    else: return Load(kind=kind,**kwargs)
        
class Generator(OptimizationObject):
    """
    A generator model. 
    
    :param Pmin: minimum real power
    :param Pmax: maximum real power
    :param minuptime: min. time after commitment in on status (hours)
    :param mindowntime: min. time after de-commitment in off status (hours)
    :param rampratemax: max. positive change in real power over 1hr (MW/hr)
    :param rampratemin: max. negative change in real power over 1hr (MW/hr)
    :param costcurvestring: text describing a polynomial cost curve ($/MWh)
      see :meth:`~bidding.parsePolynomial` for more.
    :param heatratestring: text describing a polynomial heat rate curve (MBTU/MW). 
        converts to cost curve when multiplied by fuelcost.
    :param fuelcost: cost of fuel ($/MBTU)
    :param startupcost: cost to commit ($)
    :param shutdowncost: cost to de-commit ($)
    :param mustrun: flag that forces commimtent to be on

    :param name: name of the generator
    :param index: numbering of the generator    
    :param bus: bus name that the generator is connected to 
    """

    def __init__(self,kind='generic',
        Pmin=0,Pmax=500,
        minuptime=0,mindowntime=0,
        rampratemax=None,rampratemin=None,
        costcurvestring='20P',
        heatratestring=None,fuelcost=1,
        startupcost=0,shutdowncost=0,
        mustrun=False,
        name='',index=None,bus=None,
        dispatch_decommit_allowed=False):
        
        update_attributes(self,locals()) #load in inputs     
        if self.rampratemin is None and self.rampratemax is not None: self.rampratemin = -1*self.rampratemax
        self.is_controllable=True
        self.commitment_problem=True
        self.build_cost_model()
        self.init_optimization()
        
    def power(self,time=None): 
        '''real power output at time'''
        return self.get_variable('power',time,indexed=True)
    def status(self,time=None): 
        '''on/off status at time'''
        return self.get_variable('status',time,indexed=True) if self.commitment_problem else 1
    def startup(self,time):  return self.get_variable('startup',time,indexed=True)  if self.commitment_problem else 1
    def shutdown(self,time): return self.get_variable('shutdown',time,indexed=True) if self.commitment_problem else 1
#    def status_change(self,t,times): 
#        '''is the unit changing status between t and t-1'''
#        if t>0: previous_status=self.status(times[t-1])
#        else:   previous_status=self.initial_status
#        return self.status(times[t]) - previous_status
    def power_change(self,t,times):
        '''change in output between power between t and t-1'''
        if t>0: previous_power=self.power(times[t-1])
        else:   previous_power=self.initial_power
        return self.power(times[t])-previous_power
    def cost(self,time,evaluate=False): 
        '''total cost at time (operating + startup + shutdown)'''
        return self.operatingcost(time,evaluate)+self.cost_startup(time,evaluate)+self.cost_shutdown(time,evaluate)
    def cost_startup(self,time,evaluate=False): 
        if self.startupcost==0 or not self.commitment_problem: return 0
        else:
            up=self.startup(time) if not evaluate else value(self.startup(time))
            return up*self.startupcost 
    def cost_shutdown(self,time,evaluate=False): 
        if self.shutdowncost==0 or not self.commitment_problem: return 0
        else: 
            down=self.shutdown(time) if not evaluate else value(self.shutdown(time))
            return down*self.shutdowncost 
    def operatingcost(self,time,evaluate=False): 
        '''cost of real power production at time (based on bid model approximation).'''
        return self.bids.output(time,evaluate)
    def truecost(self,time):
        '''exact cost of real power production at time (based on exact bid polynomial).'''
        return value(self.status(time))*self.bids.output_true(self.power(time))
    def incrementalcost(self,time): 
        '''change in cost with change in power at time (based on exact bid polynomial).'''
        return self.bids.output_incremental(self.power(time)) if value(self.status(time)) else None
    def cost_first_stage(self,times):  return sum(self.cost_startup(time)+self.cost_shutdown(time) for time in times)
    def cost_second_stage(self,times): return sum(self.operatingcost(time) for time in times)
    def getstatus(self,t,times): return dict(u=value(self.status(t)),P=value(self.power(t)),hoursinstatus=self.gethrsinstatus(t,times))
#    def plot_cost_curve(self,P=None,filename=None): self.cost_model.plot(P,filename)
    def gethrsinstatus(self,tm,times):
        if not self.is_controllable: return None
        status=value(self.status(tm))
        timesClipped=times[:times.index(tm)]
        try: 
            t_lastchange=(t for t in reversed(timesClipped) if value(self.status(t))!=status ).next()
            return hours(tm.End-t_lastchange.Start)
        except StopIteration: #no changes over whole time period
            h=hours(tm.End-times[0].Start)
            if value(self.initial_status) == status: h+=self.initial_status_hours
            return h
    
    def set_initial_condition(self,time=None, P=None, u=True, hoursinstatus=100):
        '''Set the initial condition at time.'''
        if P is None: P=(self.Pmax-self.Pmin)/2 #set default power as median output
        self.initial_status=u
        self.initial_power =P*u #note: this eliminates ambiguity of off status with power non-zero output
        self.initial_status_hours = hoursinstatus
    def build_cost_model(self):
        '''parse the coefficients for the polynomial bid curve'''
        self.cost_breakpoints=config.default_num_breakpoints
        if getattr(self,'heatratestring',None) is not None: 
            self.cost_coeffs=[self.fuelcost*mult for mult in bidding.parse_polynomial(self.heatratestring)]
        else:
            self.cost_coeffs=bidding.parse_polynomial(self.costcurvestring)

    def create_variables(self,times):
        '''
        Create the optimization variables for a generator over all times. 
        Also create the :class:`bidding.Bid` objects and their variables.
        '''
        self.commitment_problem= len(times)>1 or self.dispatch_decommit_allowed
        self.add_variable('power', index=times.set, low=0, high=self.Pmax)
        if self.commitment_problem:
            self.add_variable('status',   index=times.set, kind='Binary',fixed_value=1 if self.mustrun else None)
            self.add_variable('startup',  index=times.set, kind='Binary',fixed_value=0 if self.mustrun else None)
            self.add_variable('shutdown', index=times.set, kind='Binary',fixed_value=0 if self.mustrun else None)
            
            #only use capacity if reserve req. 
            #self.add_variable('capacity',index=times.set, low=0,high=self.Pmax)
<<<<<<< HEAD

        bids=dict(zip(times,[bidding.Bid(
                    model=self.cost_model,
                    time=time,
                    input_var=self.power(time),
                    status_var=self.status(time),
                    owner_iden=str(self),
                    time_iden=str(time)) for time in times]))
        self.add_children(bids,'bids')
        for time in times: self.bid(time).create_variables()
        #logging.debug('created {} variables {}'.format(str(self),show_clock()))
=======
               
        self.bids=bidding.Bid(
            polynomial=self.cost_coeffs,
            owner=self,
            times=times,
            input_variable=self.power,
            min_input=self.Pmin,
            max_input=self.Pmax,
            status_variable=self.status,
            num_breakpoints=self.cost_breakpoints
            )
>>>>>>> 32c06ee0
        return
    def create_objective(self,times):
        return sum(self.cost(time) for time in times)

    def create_constraints(self,times):
        '''create the optimization constraints for a generator over all times'''
        def roundoff(n):
            m=int(n)
            if n!=m: raise ValueError('min up/down times must be integer number of intervals, not {}'.format(n))
            return m

        T=len(times)
        last_time=len(times)-1
        commitment_problem= T>1        
            
        
        if commitment_problem:
            #calculate up down intervals
            min_up_intervals   = roundoff(self.minuptime/times.intervalhrs)
            min_down_intervals = roundoff(self.mindowntime/times.intervalhrs)
            min_up_intervals_init   = min([min_up_intervals,  T])
            min_down_intervals_init = min([min_down_intervals,T])        
            
            if min_up_intervals_init:
                self.add_constraint('up time',   times.initialTime, sum(self.status(t) for t in times[:min_up_intervals_init])  ==min_up_intervals_init)
            if min_down_intervals_init:
                self.add_constraint('down time', times.initialTime, sum(self.status(t) for t in times[:min_down_intervals_init])==0 )
            
            
        
        
        last_time=len(times)-1
        print [str(t) for t in times]
        print 'min up',min_up_intervals
        print 'min down',min_down_intervals
        for t,time in enumerate(times):
            #min/max power
            if self.Pmin>0: 
                self.add_constraint('min gen power', time, self.power(time)>=self.status(time)*self.Pmin)
            self.add_constraint('max gen power', time, self.power(time)<=self.status(time)*self.Pmax)
<<<<<<< HEAD
            
            if len(times)==1: continue #if ED or OPF problem
            
            #min up time
            if t >= min_up_intervals_remaining_init and self.minuptime>0 and t<=last_time-min_up_intervals:
                no_shut_down=range(t,min(tEnd,t+min_up_intervals))
                #min_up_intervals_remaining=min(tEnd-t,min_up_intervals)
                #E = sum([self.status(times[s]) for s in no_shut_down]) >= min_up_intervals_remaining*self.status_change(t,times)
                E = sum(self.status(times[s]) for s in no_shut_down) >= min_up_intervals*self.startup(time)
                self.add_constraint('min up time', time, E)
                print str(self),str(times[t]),'min up time'
            elif t>=min_up_intervals_remaining_init and self.minuptime>0:
                #end of commitment horizon
                no_shut_down=range(t,last_time)
                E=sum([(self.status(times[s])-self.startup(times[s])) for s in no_shut_down])>=0
                if E: pass
                else: self.add_constraint('min up time eoh', time, E)
                print str(self),str(times[t]),'min up time eoh'
            #min down time        
            if t >= min_down_intervals_remaining_init and self.mindowntime>0 and t<=last_time-min_down_intervals+1:
                no_start_up=range(t,min(tEnd,t+min_down_intervals))
                #min_down_intervals_remaining=min(tEnd-t,min_down_intervals)
                E=sum(1-self.status(times[s]) for s in no_start_up) >= min_down_intervals * self.shutdown(time)
                self.add_constraint('min down time', time, E)
                print str(self),str(times[t]),'min down time'
            elif t >= min_down_intervals_remaining_init and self.mindowntime>0:
                #end of commitment horizon
                no_start_up=range(t,last_time)
                #print str(times[t]),[str(times[s]) for s in no_start_up]
                E=sum([(1-self.status(times[s])-self.shutdown(times[s])) for s in no_start_up])>=0
                self.add_constraint('min down time eoh', time, E)
                print str(self),str(times[t]),'min down time eoh'
            #ramping power
            if self.rampratemax is not None:
                self.add_constraint('ramp lim high', time, self.power_change(t,times) <= self.rampratemax)
            if self.rampratemin is not None:
                self.add_constraint('ramp lim low', time,  self.rampratemin <= self.power_change(t,times) )                
=======
        

            if commitment_problem:
                #min up time
                if t >= min_up_intervals_init and self.minuptime>0:
                    if t<=last_time-min_up_intervals:
                        no_shut_down=range(t,t+min_up_intervals)
                        #min_up_intervals_remaining=min(tEnd-t,min_up_intervals)
                        #E = sum([self.status(times[s]) for s in no_shut_down]) >= min_up_intervals_remaining*self.status_change(t,times)
                        E = sum(self.status(times[s]) for s in no_shut_down) >= min_up_intervals*self.startup(time)
                        self.add_constraint('min up time', time, E)
                    else:
                        #end of commitment horizon
                        no_shut_down=range(t,T)
                        E=sum([(self.status(times[s])-self.startup(times[t])) for s in no_shut_down])>=0
                        self.add_constraint('min up time eoh', time, E)
                        #print str(self),str(times[t]),'min up time eoh'
                
                #min down time        
                if t >= min_down_intervals_init and self.mindowntime>0:
                    if t<=last_time-min_down_intervals+1:
                        no_start_up=range(t,t+min_down_intervals)
                        E=sum(1-self.status(times[s]) for s in no_start_up) >= min_down_intervals * self.shutdown(time)
                        self.add_constraint('min down time', time, E)
                    
                    else:
                        #end of commitment horizon
                        no_start_up=range(t,T)
                        E=sum([(1-self.status(times[s])-self.shutdown(times[t])) for s in no_start_up])>=0
                        self.add_constraint('min down time eoh', time, E)
                    
                #ramping power
                if self.rampratemax is not None:
                    self.add_constraint('ramp lim high', time, self.power_change(t,times) <= self.rampratemax)
                if self.rampratemin is not None:
                    self.add_constraint('ramp lim low', time,  self.rampratemin <= self.power_change(t,times) )                
>>>>>>> 32c06ee0
        
        return
        
    def __str__(self): return 'g{ind}'.format(ind=self.index)
    def __int__(self): return self.index
    def iden(self,t):  return str(self)+str(t)


class Generator_nonControllable(Generator):
    """
    Describes a generator with a fixed schedule.
    The scedule is defined by a :class:`~schedule.Schedule` object.
    """
    def __init__(self,
                 schedule=None,
                 power=None,
                 fuelcost=1,costcurvestring='0',
                 mustrun=False,
                 Pmin=0,Pmax=None,
                 name='',index=None,bus=None,kind='wind',**kwargs):
        update_attributes(self,locals(),exclude=['power']) #load in inputs
        if power is not None and schedule is None: 
            self.schedule = FixedSchedule(P=power)

        if Pmax is None: self.Pmax = self.schedule.maxvalue
        self.is_controllable=False
        self.startupcost=0
        self.shutdowncost=0
        self.build_cost_model()
        self.init_optimization()
<<<<<<< HEAD
    def power(self,time): return self.schedule.get_energy(time)
    def status(self,time): return True
    def startup(self,time): return False
    def shutdown(self,time): return False    
=======
    def power(self,time=None): return self.schedule.get_energy(time)
    def status(self,time=None): return True
    def startup(self,time=None): return False
    def shutdown(self,time=None): return False    
>>>>>>> 32c06ee0
    def set_initial_condition(self,time=None, P=None, u=None, hoursinstatus=None):
        try: 
            if P is None: P=sorted(self.schedule.energy.items())[0][1] #set initial value to first value
            self.schedule.energy[time]=P 
        except AttributeError: pass #fixed schedule
    def getstatus(self,t,times): return {}
    def create_variables(self,times):
        self.bids=bidding.Bid(
            polynomial=self.cost_coeffs,
            owner=self,
            times=times,
            fixed_input=True
            )
    def create_constraints(self,times): return {}
    def cost(self,time,evaluate=False): return self.operatingcost(time)
    def operatingcost(self,time=None,evaluate=False): return self.bids.output_true( self.power(time) )
    def truecost(self,time): return self.cost(time)
    def incrementalcost(self,time): return self.bids.output_incremental(self.power(time))

class Generator_Stochastic(Generator_nonControllable):
    """
    Describes a generator with a stochastic power output.
    """
    def __init__(self,
                 scenario_values=None,
                 fuelcost=1,costcurvestring='0',
                 mustrun=False,
                 Pmin=0,Pmax=None,
                 name='',index=None,bus=None,kind='wind',**kwargs):
        update_attributes(self,locals()) #load in inputs
        self.is_controllable=False
        self.is_stochastic=True
        self.build_cost_model()
        self.init_optimization()
    def power(self,time): return self.get_variable('power',time=time,indexed=True)
    def create_variables(self,times):
        self.add_parameter('power',index=times.set)
        power=self.power(time=None)
        for time in times: power[str(time)]=self.scenario_values[0][time] #initialize to first scenario value
        return
    def cost_startup(self,time): return 0
    def cost_shutdown(self,time): return 0


class Load(OptimizationObject):
    """
    Describes a power system load (demand).
    Currently only real power is considered.
    
    :param bus: name of bus that load is on 
      (not required if ED/OPF problem)
    :param schedule: :class:`~schedule.Schedule` object
      (generally created automatically from file
      by :meth:`get_data.build_class_list`)
    :param shedding_allowed: if this load is allowed to be turned off 
    :param cost_shedding: the price of shedding 1MWh of this load
    """
    def __init__(self,kind='varying',name='',index=None,bus=None,schedule=None,
                 shedding_allowed=False,
                 cost_shedding=config.cost_load_shedding
                 ):
        update_attributes(self,locals()) #load in inputs
        self.init_optimization()
    def power(self,time,evaluate=False): 
        if self.shedding_allowed:
            power=self.get_variable('power',time,indexed=True)
            if evaluate: power=value(power)
            return power
        else: 
            return self.schedule.get_energy(time)
    def shed(self,time,evaluate=False): return self.schedule.get_energy(time) - self.power(time,evaluate)
    def cost(self,time): return self.cost_shedding*self.shed(time)
    def cost_first_stage(self,times): return 0
    def cost_second_stage(self,times): return sum(self.cost(time) for time in times)
    def create_variables(self,times):
        if self.shedding_allowed:
            self.add_variable('power',index=times.set,low=0)
    def create_constraints(self,times):
        if self.shedding_allowed:
            for time in times:
                self.add_constraint('max_load_power',time,self.power(time)<=self.schedule.get_energy(time))
    def create_objective(self,times):
        return sum([ self.cost(time) for time in times])

    def __str__(self): return 'd{ind}'.format(ind=self.index)    
    def __int__(self): return self.index
    def iden(self,t):     return str(self)+str(t)
    
class Load_Fixed(Load):
    """
    Describes a load that does not vary with time.
    This can be an easy way to add a load for an ED/OPF problem,
    or a system base load.
    
    :param P: real power consumed by load (MW/hr)
    """
    def __init__(self,kind='fixed',name='',index=None,bus=None,P=0,
                 shedding_allowed=False,
                 cost_load_shedding=config.cost_load_shedding
                 ):
        update_attributes(self,locals(),exclude=['p']) #load in inputs
        self.Pfixed = P
        self.init_optimization()
    def shed(self,time,evaluate=False): return self.Pfixed- self.power(time,evaluate)
    def power(self,time=None,evaluate=False): 
        if self.shedding_allowed:
            return self.get_variable('power',time) if evaluate else value(self.get_variable('power',time))
        else: return self.Pfixed
        
    def create_variables(self,times=None):
        if self.shedding_allowed:
            for time in times: self.add_variable('power',time=time,low=0,high=self.Pfixed)
        
class Line(OptimizationObject):
    """
    Describes a tranmission line. Currently the model
    only considers real power flow under normal conditions.
    
    :param From: name of bus line originates at
    :param To:   name of bus line connects to
    :param X:    line reactance (p.u.)
    :param Pmax: maximum (positive direction) power flow over line
    :param Pmin: maximum (negative direction) power flow over line.
      Defaults to -:attr:`Pmax` if not specified.
    """
    def __init__(self,name='',index=None,From=None,To=None,X=0.05,Pmax=9999,Pmin=None,**kwargs):
        update_attributes(self,locals()) #load in inputs
        if self.Pmin is None: self.Pmin=-1*self.Pmax #reset default to be -Pmax
        self.init_optimization()
    def power(self,time): return self.get_variable('power',time,indexed=True)
    def price(self,time):
        '''congestion price on line'''
        return dual(self.get_constraint('line flow',time))
    def create_variables(self,times):
        self.add_variable('power',index=times.set)
    def create_constraints(self,times,buses):
        '''create the constraints for a line over all times'''
        busNames=getattrL(buses,'name')
        iFrom,iTo=busNames.index(self.From),busNames.index(self.To)
        for t in times:
            line_flow_ij=self.power(t) == (1/self.X) * (buses[iFrom].angle(t) - buses[iTo].angle(t))
            self.add_constraint('line flow',t,line_flow_ij)
            self.add_constraint('line limit high',t,self.power(t)<=self.Pmax)
            self.add_constraint('line limit low',t,self.Pmin<=self.power(t))
        return 
    def __str__(self): return 'k{ind}'.format(ind=self.index)
    def __int__(self): return self.index
    def iden(self,t): return str(self)+str(t)


class Bus(OptimizationObject):
    """
    Describes a bus (usually a substation where one or more
    tranmission lines start/end).
    
    :param isSwing: flag if the bus is the swing bus 
      (sets the reference angle for the system)
    """
    def __init__(self,name=None,index=None,isSwing=False):
        update_attributes(self,locals()) #load in inputs
        self.generators,self.loads=[],[]
        self.init_optimization()
    
    def angle(self,time): return self.get_variable('angle',time,indexed=True)
    def price(self,time): return dual(self.get_constraint('power balance',time))
    def Pgen(self,t,evaluate=False):
        if evaluate: return sum(value(gen.power(t)) for gen in self.generators)
        else: return sum(gen.power(t) for gen in self.generators)
    def Pload(self,t,evaluate=False):  
        if evaluate: return sum(value(ld.power(t)) for ld in self.loads)
        else: return sum(ld.power(t) for ld in self.loads)
    def power_balance(self,t,Bmatrix,allBuses):
        if len(allBuses)==1: lineFlowsFromBus=0
        else: lineFlowsFromBus=sum([Bmatrix[self.index][otherBus.index]*otherBus.angle(t) for otherBus in allBuses]) #P_{ij}=sum_{i} B_{ij}*theta_j ???
        return sum([ -lineFlowsFromBus,-self.Pload(t),self.Pgen(t) ])
    def create_variables(self,times):
        self.add_children(self.generators,'generators')
        self.add_children(self.loads,'loads')
        logging.debug('added bus {} components - generators and loads {}'.format(self.name,show_clock()))
#        if len(self.generators)<50:
        for gen in self.generators: gen.create_variables(times)             
#        else:
#            for gen in self.generators:
#                threading.Thread(target=_call_generator_create_variables,args=(gen,times)).start()
#            else:
#                for th in threading.enumerate():  
#                    if th is threading.current_thread(): continue
#                    else: th.join()

        logging.debug('created generator variables {}'.format(show_clock()))
        for load in self.loads: load.create_variables(times)
        logging.debug('created load variables {}'.format(show_clock()))
        self.add_variable('angle',index=times.set)
        logging.debug('created bus variables ... returning {}'.format(show_clock()))
        return
    def create_objective(self,times): return self.cost_first_stage(times) + self.cost_second_stage(times)
    def cost_first_stage(self,times):
        return sum(gen.cost_first_stage(times) for gen in self.generators) + \
            sum(load.cost_first_stage(times) for load in self.loads)
    def cost_second_stage(self,times):
        return sum(gen.cost_second_stage(times) for gen in self.generators) + \
            sum(load.cost_second_stage(times) for load in self.loads)            
    def create_constraints(self,times,Bmatrix,buses):
        for gen in self.generators: gen.create_constraints(times)
        for load in self.loads: load.create_constraints(times)
        nBus=len(buses)
        for time in times:
            self.add_constraint('power balance',time, self.power_balance(time,Bmatrix,buses)==0) #power balance must be zero
            if nBus>1 and self.isSwing: 
                self.add_constraint('swing bus',time, self.angle(time)==0)#swing bus has angle=0
        return
    # def clear_constraints(self):
    #     self.constraints={}
    #     for gen in self.generators: gen.clear_constraints()
    #     for load in self.loads: load.clear_constraints()

    def iden(self,t):   return str(self)+str(t)
    def __str__(self):  return 'i{ind}'.format(ind=self.index)
    
class PowerSystem(OptimizationProblem):
    '''
    Power systems object which is the container for all other components.
    
    :param generators: list of :class:`~powersystem.Generator` objects
    :param loads: list of :class:`~powersystem.Load` objects
    :param lines: list of :class:`~powersystem.Line` objects
    :param num_breakpoints: number of break points to use in linearization
      of a generator's bid (or cost) polynomials (equal to number of segments + 1)
    :param load_shedding_allowed: flag - whether load shedding is allowed
    :param cost_load_shedding: price of load shedding [$/MWh]
    :param dispatch_decommit_allowed: flag - if generators can be decommitted during dispatch 
    '''
    def __init__(self,
                 generators,loads,lines=None,
                 num_breakpoints=config.default_num_breakpoints,
                 load_shedding_allowed=False,
                 cost_load_shedding=config.cost_load_shedding,
                 #spinning_reserve_requirement=0,
                 dispatch_decommit_allowed=False,
                 ):
        update_attributes(self,locals(),exclude=['generators','loads','lines']) #load in inputs
        if lines is None: lines=[]    
            
        buses=self.make_buses_list(loads,generators)
        self.create_admittance_matrix(buses,lines)
        self.init_optimization()
        
        self.add_children(buses,'buses')
        self.add_children(lines,'lines')
        
        #add system mode parameters to relevant components
        self.set_load_shedding(load_shedding_allowed) #set load shedding
        for load in loads:
                try: load.cost_breakpoints=num_breakpoints
                except AttributeError: pass #load has no cost model   
        for gen in generators:
            gen.dispatch_decommit_allowed=dispatch_decommit_allowed
            try: gen.cost_breakpoints=num_breakpoints
            except AttributeError: pass #gen has no cost model
            
    def set_load_shedding(self,is_allowed):
        '''set system mode for load shedding'''
        for load in self.loads():
            load.shedding_allowed=is_allowed 
            load.cost_shedding=self.cost_load_shedding
             
    def make_buses_list(self,loads,generators):
        """
        Create list of :class:`powersystems.Bus` objects 
        from the load and generator bus names. Otherwise
        (as in ED,UC) create just one (system)
        :class:`powersystems.Bus` instance.
        
        :param loads: a list of :class:`powersystems.Load` objects
        :param generators: a list of :class:`powersystems.Generator` objects
        :returns: a list of :class:`powersystems.Bus` objects
        """
        busNameL=[]
        busNameL.extend(getattrL(generators,'bus'))
        busNameL.extend(getattrL(loads,'bus'))
        busNameL=unique(busNameL)
        buses=[]
        swingHasBeenSet=False
        for b,busNm in enumerate(busNameL):
            newBus=Bus(name=busNm,index=b)
            for gen in generators: 
                if gen.bus==newBus.name: newBus.generators.append(gen) 
                if not swingHasBeenSet: newBus.isSwing=swingHasBeenSet=True
            for ld in loads: 
                if ld.bus==newBus.name: newBus.loads.append(ld)             
            buses.append(newBus)
        return buses
    def create_admittance_matrix(self,buses,lines):
        """
        Creates the admittance matrix (B), 
        with elements = total admittance of line from bus i to j.
        Used in calculating the power balance for OPF problems.
        
        :param buses: list of :class:`~powersystems.Line` objects
        :param lines: list of :class:`~powersystems.Bus` objects
        """
        nB=len(buses)
        self.Bmatrix=numpy.zeros((nB,nB))
        namesL=[bus.name for bus in buses]
        for line in lines:
            busFrom=buses[namesL.index(line.From)]
            busTo=buses[namesL.index(line.To)]
            self.Bmatrix[busFrom.index,busTo.index]+=-1/line.X
            self.Bmatrix[busTo.index,busFrom.index]+=-1/line.X
        for i in range(0,nB): 
            self.Bmatrix[i,i]=-1*sum(self.Bmatrix[i,:])
    def loads(self): return flatten(bus.loads for bus in self.buses)
    def generators(self): return flatten(bus.generators for bus in self.buses)
    def create_variables(self,times):
        self.add_variable('cost_first_stage')
        self.add_variable('cost_second_stage')        
        self.add_set('times',[str(t) for t in times])
        times.set=self._model.times
        for bus in self.buses:  bus.create_variables(times)
        for line in self.lines: line.create_variables(times)
        logging.debug('... created power system vars... returning... {}'.format(show_clock()))
        #for var in self.all_variables(times).values(): self.add_variable(var)
    def cost_first_stage(self): return self.get_component('cost_first_stage')    
    def cost_second_stage(self): return self.get_component('cost_second_stage')
    def create_objective(self,times): 
        self.add_objective(self.cost_first_stage()+self.cost_second_stage())
    def create_constraints(self,times):
        for bus in self.buses: bus.create_constraints(times,self.Bmatrix,self.buses)
        for line in self.lines: line.create_constraints(times,self.buses)
        #a system reserve constraint would go here
        self.add_constraint('system_cost_first_stage',self.cost_first_stage()==sum(bus.cost_first_stage(times) for bus in self.buses))
        self.add_constraint('system_cost_second_stage',self.cost_second_stage()==sum(bus.cost_second_stage(times) for bus in self.buses))
    def iden(self,time): return 'system'<|MERGE_RESOLUTION|>--- conflicted
+++ resolved
@@ -201,19 +201,6 @@
             
             #only use capacity if reserve req. 
             #self.add_variable('capacity',index=times.set, low=0,high=self.Pmax)
-<<<<<<< HEAD
-
-        bids=dict(zip(times,[bidding.Bid(
-                    model=self.cost_model,
-                    time=time,
-                    input_var=self.power(time),
-                    status_var=self.status(time),
-                    owner_iden=str(self),
-                    time_iden=str(time)) for time in times]))
-        self.add_children(bids,'bids')
-        for time in times: self.bid(time).create_variables()
-        #logging.debug('created {} variables {}'.format(str(self),show_clock()))
-=======
                
         self.bids=bidding.Bid(
             polynomial=self.cost_coeffs,
@@ -225,7 +212,6 @@
             status_variable=self.status,
             num_breakpoints=self.cost_breakpoints
             )
->>>>>>> 32c06ee0
         return
     def create_objective(self,times):
         return sum(self.cost(time) for time in times)
@@ -266,46 +252,6 @@
             if self.Pmin>0: 
                 self.add_constraint('min gen power', time, self.power(time)>=self.status(time)*self.Pmin)
             self.add_constraint('max gen power', time, self.power(time)<=self.status(time)*self.Pmax)
-<<<<<<< HEAD
-            
-            if len(times)==1: continue #if ED or OPF problem
-            
-            #min up time
-            if t >= min_up_intervals_remaining_init and self.minuptime>0 and t<=last_time-min_up_intervals:
-                no_shut_down=range(t,min(tEnd,t+min_up_intervals))
-                #min_up_intervals_remaining=min(tEnd-t,min_up_intervals)
-                #E = sum([self.status(times[s]) for s in no_shut_down]) >= min_up_intervals_remaining*self.status_change(t,times)
-                E = sum(self.status(times[s]) for s in no_shut_down) >= min_up_intervals*self.startup(time)
-                self.add_constraint('min up time', time, E)
-                print str(self),str(times[t]),'min up time'
-            elif t>=min_up_intervals_remaining_init and self.minuptime>0:
-                #end of commitment horizon
-                no_shut_down=range(t,last_time)
-                E=sum([(self.status(times[s])-self.startup(times[s])) for s in no_shut_down])>=0
-                if E: pass
-                else: self.add_constraint('min up time eoh', time, E)
-                print str(self),str(times[t]),'min up time eoh'
-            #min down time        
-            if t >= min_down_intervals_remaining_init and self.mindowntime>0 and t<=last_time-min_down_intervals+1:
-                no_start_up=range(t,min(tEnd,t+min_down_intervals))
-                #min_down_intervals_remaining=min(tEnd-t,min_down_intervals)
-                E=sum(1-self.status(times[s]) for s in no_start_up) >= min_down_intervals * self.shutdown(time)
-                self.add_constraint('min down time', time, E)
-                print str(self),str(times[t]),'min down time'
-            elif t >= min_down_intervals_remaining_init and self.mindowntime>0:
-                #end of commitment horizon
-                no_start_up=range(t,last_time)
-                #print str(times[t]),[str(times[s]) for s in no_start_up]
-                E=sum([(1-self.status(times[s])-self.shutdown(times[s])) for s in no_start_up])>=0
-                self.add_constraint('min down time eoh', time, E)
-                print str(self),str(times[t]),'min down time eoh'
-            #ramping power
-            if self.rampratemax is not None:
-                self.add_constraint('ramp lim high', time, self.power_change(t,times) <= self.rampratemax)
-            if self.rampratemin is not None:
-                self.add_constraint('ramp lim low', time,  self.rampratemin <= self.power_change(t,times) )                
-=======
-        
 
             if commitment_problem:
                 #min up time
@@ -340,8 +286,7 @@
                 if self.rampratemax is not None:
                     self.add_constraint('ramp lim high', time, self.power_change(t,times) <= self.rampratemax)
                 if self.rampratemin is not None:
-                    self.add_constraint('ramp lim low', time,  self.rampratemin <= self.power_change(t,times) )                
->>>>>>> 32c06ee0
+                    self.add_constraint('ramp lim low', time,  self.rampratemin <= self.power_change(t,times) )
         
         return
         
@@ -372,17 +317,10 @@
         self.shutdowncost=0
         self.build_cost_model()
         self.init_optimization()
-<<<<<<< HEAD
-    def power(self,time): return self.schedule.get_energy(time)
-    def status(self,time): return True
-    def startup(self,time): return False
-    def shutdown(self,time): return False    
-=======
     def power(self,time=None): return self.schedule.get_energy(time)
     def status(self,time=None): return True
     def startup(self,time=None): return False
     def shutdown(self,time=None): return False    
->>>>>>> 32c06ee0
     def set_initial_condition(self,time=None, P=None, u=None, hoursinstatus=None):
         try: 
             if P is None: P=sorted(self.schedule.energy.items())[0][1] #set initial value to first value
