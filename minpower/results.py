"""
    Solution models, output, and display for power system
    optimization problems. Matplotlib and networkx are used for
    visualization.
"""
import yaml
import logging
from collections import OrderedDict

from commonscripts import *
from schedule import TimeIndex
from optimization import value,dual
import config,stochastic
from config import user_config

for_publication=True

try:
    import matplotlib
    import matplotlib.pyplot as plot
    do_plotting=True
    #prettify plots
    plot.rc("xtick", direction="out")
    plot.rc("ytick", direction="out")
    plot.rc("ytick",labelsize='small')
    plot.rc("xtick",labelsize='small')
    plot.rc("legend",fancybox=True)
    if for_publication:
        plot.rc("font",size=16)
        plot.rc("font",family="serif")
except ImportError:
    logging.warning("Can't import matplotlib -- skipping plotting.")
    do_plotting=False

import pandas


def full_filename(filename):
    if user_config.output_prefix:
        filename = '{}-{}'.format(os.getpid(), filename)
    return joindir(user_config.directory, filename)

def classify_problem(times,power_system):
    '''
    Classify the type of problem: ED, OPF, UC, or SCUC.

    :param times: a :class:`~schedule.Timelist` object
    :param power_system: a :class:`~powersystems.PowerSystem` object
    '''
    if not power_system.lines and len(times)==1: kind='ED'
    elif len(times)==1: kind='OPF'
    elif not power_system.lines: kind='UC'
    else: kind='SCUC'

    if any(getattr(g,'is_stochastic',False) for g in power_system.generators()): kind='stochastic_'+kind
    return kind

def make_solution(power_system,times,**kwargs):
    '''
    Create a :class:`solution.Solution` object for a power system over times.

    :param times: a :class:`~schedule.Timelist` object
    :param power_system: a :class:`~powersystems.PowerSystem` object
    '''
    problem_type=dict(
        ED=Solution_ED,
        OPF=Solution_OPF,
        UC=Solution_UC,
        SCUC=Solution_SCUC,
        stochastic_UC=Solution_Stochastic_UC
        )
    kind=classify_problem(times,power_system)
    return problem_type[kind](power_system,times,**kwargs)

def make_multistage_solution(power_system, stage_times, stage_solutions):
    '''Create a multi stage solution object.'''
    if power_system.lines: logging.warning('no visualization for multistage SCUC yet')
    return Solution_UC_multistage(power_system, stage_times, stage_solutions)

class Solution(object):
    '''
    Solution information template for a power system over times.
    Each problem type has its own class for visualization and
    spreadsheet output, e.g. :class:`~solution.Solution_ED`.
    '''
    def __init__(self,power_system,times,datadir='.', is_stochastic=False):
        update_attributes(self,locals())
        self._get_problem_info()
        self._get_costs()
        self._get_prices()
        self._get_outputs()
    def _get_problem_info(self):
        self.solve_time  =self.power_system.solution_time
        self.objective  =float(value(self.power_system.objective))
    def _get_outputs(self):
        times_to_store = self.times.non_overlap()
        
        self.generators_power = gen_time_dataframe(
            self.generators(), 
            times_to_store, 
            values=[self.get_values('generators','power',time) for time in times_to_store]
            )
        self.generators_status = gen_time_dataframe(
            self.generators(), 
            times_to_store, 
            values=[self.get_values('generators','status',time) for time in times_to_store]
            )
        self.generators_status = self.generators_status.astype(int)
        return
        

    def _get_costs(self):
        generators=self.generators()
        times=self.times.non_overlap()
        gen_fuel_costs_pwlmodel   = [[value(gen.operatingcost(t,evaluate=True)) for t in times] for gen in generators]
        gen_fuel_costs_polynomial = [[gen.truecost(t) for t in times] for gen in generators]
        self.totalcost_generation = sum(flatten([[float(gen.cost(t,evaluate=True)) for t in times] for gen in generators]))
        self.fuelcost_generation=float(sum( c for c in flatten(gen_fuel_costs_pwlmodel) ))
        self.fuelcost_true_generation=float(sum( c for c in flatten(gen_fuel_costs_polynomial) ))
        self.load_shed = sum( sum(load.shed(t,evaluate=True) for load in self.loads()) for t in times )
        self._get_cost_error()
    def _get_cost_error(self):
        try: self.costerror=abs(self.fuelcost_generation-self.fuelcost_true_generation)/self.fuelcost_true_generation
        except ZeroDivisionError: self.costerror=0
    def _get_prices(self):
        self.lmps={}
        self.line_prices={}
        for t in self.times:
            self.lmps[str(t)]=[bus.price(t) for bus in self.buses()]
            self.line_prices[str(t)]=[line.price(t) for line in self.lines()]

    def buses(self): return self.power_system.buses
    def lines(self): return self.power_system.lines
    def generators(self): return self.power_system.generators()
    def loads(self): return flatten( [[ld for ld in bus.loads] for bus in self.buses()] )
    def get_values(self,kind='generators',attrib='power',time=None):
        '''Get the attributes of all objects of a certain kind at a given time.'''
        method={'generators':self.generators,'loads':self.loads,'lines':self.lines,'buses':self.buses}
        if time is not None: return [value(getattr(obj, attrib)(time)) for obj in method[kind]()]
        else: return [value(getattr(obj, attrib)) for obj in method[kind]()]

    def savevisualization(self,filename=None):
        '''Save the visualization to a file'''
        if filename is None: plot.show()
        else: plot.savefig(filename,bbox_inches='tight')
        plot.close()
    def show(self):
        '''Display the solution information to the terminal'''
        out=['']
        out.extend(['Solution information','-'*10,''])
        if len(self.times)<5:
            for t in self.times:
                if len(self.times)>1: out.append(t)
                out.extend(self.info_price(t))
                out.extend(self.info_generators(t))
                out.extend(self.info_loads(t))
                out.extend(self.info_buses(t))
                out.extend(self.info_lines(t))
        out.extend(self.info_cost())
        print '\n'.join(out)
    def info_status(self): return ['solved in {time:0.4f} sec'.format(time=self.solve_time)]
    def info_price(self,t): return ['price={}'.format(self.lmps[str(t)])]
    def info_generators(self,t):
        out=['generator info:']
        if len(self.buses())>1: out.append('bus={}'.format(self.get_values('generators','bus')))
        out.extend(['name={}'.format(self.get_values('generators','name')),
                    'u={}'.format(self.get_values('generators','status',t)),
                    'P={}'.format(self.get_values('generators','power',t)),
                    # 'Pavail={}'.format(self.get_values('generators','power_available',t)),
                    'IC={}'.format(self.get_values('generators','incrementalcost',t))])
        return out
    def info_loads(self,t):
        return ['load info:',
                'bus={}'.format(self.get_values('loads','bus')) if len(self.buses())>1 else '',
                'name={}'.format(self.get_values('loads','name')),
                'Pd={}'.format(self.get_values('loads','power',t))]
    def info_buses(self,t):
        buses=self.buses()
        out=['bus info:',
             'name={}'.format(getattrL(buses,'name')),
             'Pinj={}'.format([ bus.Pgen(t,evaluate=True) - bus.Pload(t,evaluate=True) for bus in buses]),
             'angle={}'.format(self.get_values('buses','angle',t) if len(buses)>1 else []),
             'LMP={}'.format(self.lmps[str(t)])]
        return out
    def info_lines(self,t):
        lines=self.lines()
        return ['line info:',
             'connecting={}'.format(zip(getattrL(lines,'From'),getattrL(lines,'To'))),
             'Pk={}'.format(self.get_values('lines','power',t)),
             'price={}'.format(self.line_prices[str(t)])]
    def info_cost(self):
        return ['objective cost={}'.format(self.objective),
        'total cost of generation={}'.format(self.totalcost_generation),
        'linearized fuel cost of generation={}'.format(self.fuelcost_generation),
        ' non-linearized cost of generation={}'.format(self.fuelcost_true_generation),
        'percentage difference\t\t={diff:.2%}'.format(diff=self.costerror),
        ]
    
    def _get_generator_cost(self, generators, times, P, u):
        status_change = u.diff()
        
        cost = 0
        fixed_cost = 0
        
        for gen in generators:
            for t,time in enumerate(times):
                cost += value(u[gen][time.Start])*gen.bids.output_true(P[gen][time.Start])
                du = status_change[gen][time.Start]
                if du==1:    fixed_cost += gen.startupcost
                elif du==-1: fixed_cost += gen.shutdowncost
        return cost, fixed_cost        
    
    def _get_observed_costs(self):    
        generators=self.generators()
        times=self.times.non_overlap()
        
        P = self.observed_generator_power
        if self.is_stochastic:
            u = self.stage_generators_status
        else:
            # this is a deterministic problem - put status into a df
            self.stage_generators_status = gen_time_dataframe(self.generators(), times, values=self.generators_status).astype(int)
            u = self.stage_generators_status
            
            # here it is also easy to see the power difference in forecast/observed
            # self.observed_generator_power - gen_time_dataframe(self.generators(), times, values=self.generators_power)

        cost, fixed_cost = self._get_generator_cost(generators, times, P, u)

        if user_config.deterministic_solve:
            self.expected_fuelcost_generation = self.fuelcost_generation
            self.expected_totalcost_generation = self.totalcost_generation
            self.expected_load_shed = self.load_shed
        
        # TODO - stochastcic problem: get expected generation cost over all sceanrios 
        
        self.fuelcost_generation = cost
        self.totalcost_generation = cost + fixed_cost
        
        self.load_shed = 0 
        self.load_shed += sum(sum(load.schedule.get_energy(time) for time in times) for load in self.loads()) - P.sum().sum()

    def _calc_gen_power(self, sln, scenario_prefix=None):
        '''calculate generator power from a resolved solution using the observed stochastic gen's power'''
        gen_with_scenarios = self.power_system.get_generator_with_scenarios()
        times = self.times.non_overlap_times
        
        power = gen_time_dataframe(self.generators(), times)  
        
        pfx = ('' if scenario_prefix is None else scenario_prefix+'_') + 'power_'
        
        for gen in self.generators(): 
        
            if gen == gen_with_scenarios:
                get_val = lambda time: gen.observed_values[time.Start]
            elif gen.is_controllable: 
                # yuck - parse the power out of the native pyomo solution object 
                # trying to avoid loading the instance - because it is different from the mainline stochastic solution
                get_val = lambda time: sln.variable[pfx+'{g}({t})'.format(g=str(gen),t=str(time))]['Value']                
            else:
                get_val = lambda time: gen.schedule.get_energy(time)
                
            for time in times: power[gen][time.Start] = get_val(time)
        return power    



class Solution_ED(Solution):
    def info_lines(self,t): return []
    def info_buses(self,t): return []
    def visualization(self, show_cost_also=False):
        ''' economic dispatch visualization of linearized incremental cost'''
        if not do_plotting: return
        t=self.times[0]
        price=self.lmps[str(t)][0]
        generators,loads=self.generators(),self.loads()

        plotted_gens,names_gens,plotted_loads,names_loads=[],[],[],[]
        minGen=min(getattrL(generators,'Pmin'))
        maxGen=max(getattrL(generators,'Pmax'))

        #save a plot of the price space - illustrating equal IC
        ax=plot.axes()
        for gen in generators:
            if gen.status(t):
                in_range,out_range=gen.bids.output_incremental_range()
                if gen.bids.is_pwl:
                    line,=plot.step(in_range,out_range,where='pre',linestyle='-')
                else:
                    line,=plot.plot(in_range,out_range,linestyle='-', )
                plotted_gens.append(line)
                P=value(gen.power(t))
                IC=gen.incrementalcost(t)
                plot.plot(P,IC,'.',c=line.get_color(), markersize=8, linewidth=2, alpha=0.7)
                names_gens.append(gen.name)
        if price is not None:
            grayColor='.75'
            plot.plot([minGen,maxGen],[price,price],'--k',color=grayColor)
            plot.text(maxGen, price, '{p:0.2f} $/MWh'.format(p=price),color=grayColor,horizontalalignment='right')

        plot.xlabel('P [MWh]')
        if plotted_loads:     plot.ylabel('Marginal Cost-Benifit [$/MWh]')
        else:                plot.ylabel('Marginal Cost [$/MWh]')
        prettify_axes(ax)

        #plot.xlim(xmin=0,xmax=)
        ymin,_ = plot.ylim()
        if ymin<0: plot.ylim(ymin=0)

        legendGens=plot.legend(plotted_gens, names_gens, fancybox=True,title='Generators:',loc='best')
        if plotted_loads:
            plot.legend(plotted_loads, names_loads, fancybox=True,title='Loads:',loc='best')
            plot.gca().add_artist(legendGens) #add first legend to the axes manually bcs multiple legends get overwritten

        self.savevisualization(filename=full_filename('dispatch.png'))

        if show_cost_also:
            #show a plot of the cost space, illustrating the linearization
            plot.figure()
            gensPlotted_price=plotted_gens
            plotted_gens,names_gens,plotted_loads,names_loads=[],[],[],[]
            for g,gen in enumerate(generators):
                if gen.status(t):
                    plotted_gens.append( gen.cost_model.plot(P=value(gen.power(t)),linestyle='-',color=gensPlotted_price[g].get_color()) )
                    names_gens.append(gen.name)
            for load in loads:
                if load.kind=='bidding':
                    plotted_loads.append( load.bid(t).plot(P=value(load.power(t)),linestyle=':') )
                    names_loads.append(load.name)
            plot.xlabel('P [MWh]')
            if plotted_loads:     plot.ylabel('Cost-Benifit [$/h]')
            else:                plot.ylabel('Cost [$/h]')
            legendGens=plot.legend(plotted_gens, names_gens, fancybox=True,title='Generators:',loc='best')
            if plotted_loads:
                plot.legend(plotted_loads, names_loads, fancybox=True,title='Loads:',loc='best')
                plot.gca().add_artist(legendGens) #add first legend to the axes manually bcs multiple legends get overwritten

            self.savevisualization(filename=full_filename('dispatch-cost.png'))
            
    def saveCSV(self):
        '''economic dispatch generator solution values in spreadsheet form'''
        def niceTF(value): return 0 if value==0 else 1
        def nice_zeros(value): return 0 if value==0 else value

        t=self.times[0]
        generators=self.generators()
        output_loads= [load for load in self.loads() if getattr(load,'kind',None) in ['bidding','shifting']]
        fields,data=[],[]
        components=flatten([generators,output_loads])
        fields.append('name')
        data.append(getattrL(components,'name'))

        fields.append('u');
        data.append([niceTF(value(g.status(t))) for g in components])

        fields.append('P')
        data.append([nice_zeros(value(g.power(t))) for g in components])

        fields.append('IC')
        data.append([nice_zeros(g.incrementalcost(t)) for g in components])

        writeCSV(fields,transpose(data),filename=full_filename('dispatch.csv'))
        
        
class Solution_OPF(Solution):
    def visualization(self,filename=None):
        '''power flow visualization'''
        if not do_plotting: return
        
        try: import networkx as nx
        except ImportError:
            logging.warning("Could'nt import networkx -- skipping plotting.")
            return

        buses,lines,t=self.buses(),self.lines(),self.times[0]

        G=nx.DiGraph()
        for bus in buses:
            Pinj=value(bus.Pgen(t)) - value(bus.Pload(t))
            G.add_node(bus.name, Pinj=Pinj)
        for line in lines:
            P=value(line.power(t))
            if P>=0: G.add_edge(line.From,line.To,P=P,Plim=line.Pmax)
            else: G.add_edge(line.To,line.From,P=-P,Plim=-line.Pmin)

        pos=nx.spectral_layout(G)
        Pinj=[ndata['Pinj'] for bus,ndata in G.nodes(data=True) if 'Pinj' in ndata]
        nx.draw(G,node_color=Pinj,pos=pos,node_size=1500,alpha=.7,cmap=plot.cm.get_cmap('RdYlBu'),fontsize=30)
        cb=plot.colorbar(shrink=.8)
        cb.set_label('injected power [MW]',fontsize=15)

        Plines=[edata['P'] for _,t,edata in G.edges(data=True) if 'P' in edata]
        atLimLines=[(f,t) for f,t,edata in G.edges(data=True) if within(edata['P'],val=edata['Plim'],eps=1e-3) ]
        nx.draw_networkx_edges(G,edge_color='0.6',pos=pos,width=Plines,alpha=0.5)
        nx.draw_networkx_edges(G,edgelist=atLimLines,edge_color='r',pos=pos,width=Plines,alpha=0.5)
        self.savevisualization(full_filename('powerflow.png'))

    def saveCSV(self):
        '''OPF generator and line power values in spreadsheet form'''
        t=self.times[0]

        fields,data=[],[]
        fields.append('generator name');  data.append(self.get_values('generators','name'))
        fields.append('u');  data.append(self.get_values('generators','status',t))
        fields.append('P');  data.append(self.get_values('generators','power',t))
        fields.append('IC');  data.append(self.get_values('generators','incrementalcost',t))
        
        writeCSV(fields,transpose(data),filename=full_filename('powerflow-generators.csv'))


        fields,data=[],[]
        fields.append('from');  data.append(self.get_values('lines','From'))
        fields.append('to');  data.append(self.get_values('lines','To'))
        fields.append('power'); data.append(self.get_values('lines','power',t))
        fields.append('congestion shadow price'); data.append(self.line_prices[str(t)])
        
        writeCSV(fields,transpose(data),filename=full_filename('powerflow-lines.csv'))

    def info_price(self,t): return [] #built into bus info
    
    
class Solution_UC(Solution):
    def info_lines(self,t): return []
    def info_buses(self,t): return []
    def saveCSV(self, save_final_status=False):
        '''generator power values and statuses for unit commitment'''
        
        # mutlistage UC
        # for stochastic: output is the generators' power under observed wind
        self.generators_power.to_csv(full_filename('commitment-power.csv'))
        self.generators_status.to_csv(full_filename('commitment-status.csv'))

    def visualization(self, withPrices=True):
        '''generator output visualization for unit commitment'''
        if not do_plotting: return
        
        prices=[self.lmps[str(t)][0] for t in self.times]
        stack_plot_UC(self, self.generators(), self.times, prices, withPrices=withPrices)
        self.savevisualization(full_filename('commitment.png'))

<<<<<<< HEAD
=======
    def _calc_gen_power(self, sln, scenario_prefix=None):
        '''calculate generator power from a resolved solution using the observed wind power'''
        
        gen_with_observed = self.power_system.get_generator_with_observed()
        times = self.times.non_overlap()
        
        power = gen_time_dataframe(self.generators(), times)
        for time in times:
            for gen in self.generators():
                try: 
                    # yuck - parse the power out of the native pyomo solution object 
                    # trying to avoid loading the instance - because it is different from the mainline stochastic solution
                    val = sln.variable['power_{g}({t})'.format(g=str(gen),t=str(time))]['Value']
                except KeyError:
                    if gen == gen_with_observed:
                        val = gen_with_observed.observed_values[time.Start]
                    else: raise
                power[gen][time.Start] = val
        return power    
>>>>>>> 365fd7b9

class Solution_SCUC(Solution_UC):
    def visualization(self): logging.warning('no visualization for SCUC. Spreadsheet output is valid, except for the price column is the price on first bus only.')


class Solution_UC_multistage(Solution_UC):
    '''
    Muti-stage unit commitment. Each stage represents one optimization problem.
    Each element of the list :param:stage_solutions is a :class:`~results.Solution_UC` object.

    '''
    def __init__(self,power_system, stage_times, stage_solutions):
        update_attributes(self,locals(),exclude=['stage_solutions','stage_times'])
        
        self.is_stochastic = any(sln.is_stochastic for sln in stage_solutions)
        times = pd.concat([times.non_overlap().strings for times in stage_times]).index
        self.times=TimeIndex(times)
        self.times.set_initial(stage_times[0].initialTime)

        self.objective = self._sum_over('objective',stage_solutions)
        self.solve_time = self._sum_over('solve_time',stage_solutions)
        #self.active_constraints = sum([dual(c)!=0 for nm,c in constraints.items()])
        #self.total_constraints = len(constraints)
        self._get_outputs(stage_solutions)
        self._get_costs(stage_solutions)
        self._get_prices(stage_solutions)
    def _sum_over(self,attrib,stage_solutions): return sum(getattr(sln, attrib) for sln in stage_solutions)
    
    def _get_outputs(self,stage_solutions):
        '''the outputs under observed wind'''
        if self.is_stochastic or user_config.deterministic_solve:
            self.generators_power = pd.concat([stage.observed_generator_power for stage in stage_solutions])
            self.generators_status = pd.concat([stage.stage_generators_status for stage in stage_solutions])
        else: 
            self.generators_power  = pd.concat([stage.generators_power for stage in stage_solutions])
            self.generators_status = pd.concat([stage.generators_status for stage in stage_solutions])
    
    def _get_costs(self,stage_solutions):
        self.fuelcost_generation=self._sum_over('fuelcost_generation',stage_solutions)
        self.totalcost_generation=self._sum_over('totalcost_generation',stage_solutions)
        self.load_shed = self._sum_over('load_shed',stage_solutions)

        if user_config.deterministic_solve:
            self.expected_fuelcost_generation = self._sum_over('expected_fuelcost_generation',stage_solutions)
            self.expected_totalcost_generation = self._sum_over('expected_totalcost_generation',stage_solutions)
            self.expected_load_shed = self._sum_over('expected_load_shed',stage_solutions)
            
        if not self.is_stochastic: 
            self.fuelcost_true_generation=self._sum_over('fuelcost_true_generation',stage_solutions)
            self._get_cost_error()

        
            
    def info_cost(self):
        resolved = (self.is_stochastic or user_config.deterministic_solve)
        expected = 'expected ' if resolved else ''
        observed = 'observed ' if resolved else ''
        
        out = [
        '{}objective cost={}'.format(expected, self.objective),
        'total {}generation costs={}'.format(observed, self.totalcost_generation),
        'linearized {}fuel cost of generation={}'.format(observed, self.fuelcost_generation),
        ]
        if user_config.deterministic_solve:
            out.extend([
                'total expected generation cost = {}'.format(self.expected_totalcost_generation)
            ])
#                'value of perfect information={}'.format(),
        if not resolved: 
            out.extend([
                ' non-linearized cost of generation={}'.format(self.fuelcost_true_generation),
                'percentage difference\t\t={diff:.2%}'.format(diff=self.costerror),
            ])
        return out

    def _get_prices(self,stage_solutions):
        self.lmps={}
        for stage in stage_solutions: self.lmps.update(stage.lmps)
    def show(self):
        out=[]
        out.extend(self.info_status())
        out.extend(self.info_cost())
        out.extend(self.info_shedding())
        print '\n'.join(out)
    def info_generators(self): return []
    def info_loads(self): return []
    def info_status(self):
        return ['solved multistage problem in a total solver time of {time:0.4f} sec'.format(time=self.solve_time)]
    def info_shedding(self):
        return ['total load shed={}MW'.format(self.load_shed) if self.load_shed>0 else '']
    

class Solution_Stochastic(Solution):
    def __init__(self,power_system,times,datadir='.', is_stochastic=True):
        update_attributes(self,locals())
        self.scenarios=sorted(self.power_system._scenario_instances.keys())
        
        self._get_problem_info()
        self._get_outputs()
        self._get_costs()
        self._get_prices()

    
    def _get_outputs(self):
        generators= self.power_system.generators()
        self.generators_power=dict([(s,{}) for s in self.scenarios])
        self.generators_status=dict([(s,{}) for s in self.scenarios])
        for s in self.scenarios:
            for time in self.times:
                self.generators_power[s][time] =[value(gen.power(time,s)) for gen in generators]
                self.generators_status[s][time] =[value(gen.status(time,s))==1 for gen in generators]

        times_to_store = self.times.non_overlap()
        self.stage_generators_status = gen_time_dataframe(
            self.generators(), 
            times_to_store, 
            values=[self.generators_status[self.scenarios[0]][time] for time in times_to_store]
            )
        self.stage_generators_status = self.stage_generators_status.astype(int)
        return

    def _get_costs(self):
        instances=self.power_system._scenario_instances
        tree=self.power_system._scenario_tree
        root_node = tree._stages[0]._tree_nodes[0]
        self.expected_cost = root_node.computeExpectedNodeCost(instances)
        self.cost_per_scenario=stochastic.get_scenario_based_costs(tree,instances)
        
        # TODO - calculate the expected cost 
        

    def _get_cost_error(self): pass

#    def _get_prices(self):
#        self.lmps={}
#        self.line_prices={}
#        for t in self.times:
#            self.lmps[str(t)]=[bus.price(t) for bus in self.buses()]
#            self.line_prices[str(t)]=[line.price(t) for line in self.lines()]
        


    def info_cost(self):
        return ["expected cost= {}".format(self.expected_cost),
                "scenario costs: {}".format(self.cost_per_scenario)]
    def info_generators(self,s):
        out=['  name={}'.format(','.join(gen.name for gen in self.generators()))]
        for time in self.times:
            out.extend(['  {} power={}'.format(str(time),self.generators_power[s][time]),
                        '  {} status={}'.format(str(time),self.generators_status[s][time])])
        return out
    def show(self):
        '''Display the solution information to the terminal'''
        #self.problem.scenario_tree.pprintSolution()
        out=['']
        out.extend(['Solution information','-'*20])
        out.extend(self.info_cost())

        for s in self.scenarios:
                out.append('scenario {s}:'.format(s=s))
                out.extend(self.info_generators(s))
        print '\n'.join(out)
        #P=self.generators()[2].power(self.times[0])
        #print P.name,values
<<<<<<< HEAD
=======
    def _calc_gen_power(self, sln, scenario_prefix=None):
        '''calculate generator power from a resolved solution using the observed stochastic gen's power'''
        gen_with_scenarios = self.power_system.get_generator_with_scenarios()
        times = self.times.non_overlap()
        
        power = gen_time_dataframe(self.generators(), times)  
        #dict([(time,{}) for time in times])
        for time in times:
            for gen in self.generators():
                try: 
                    # yuck - parse the power out of the native pyomo solution object 
                    # trying to avoid loading the instance - because it is different from the mainline stochastic solution
                    val = sln.variable['{s}_power_{g}({t})'.format(s=scenario_prefix, g=str(gen),t=str(time))]['Value']
                except KeyError:
                    if gen == gen_with_scenarios:
                        val = gen_with_scenarios.observed_values[time.Start]
                    else: raise
                power[gen][time.Start] = val
        return power    
>>>>>>> 365fd7b9

class Solution_Stochastic_UC(Solution_Stochastic):
    def saveCSV(self):
        '''generator power values and statuses for stochastic unit commitment'''
        data=[]
        fields=['generators','times','scenarios','power','status']
        for g,gen in enumerate(self.generators()):
            for time in self.times:
                for scenario in self.scenarios:
                    row=[gen.name,
                         str(time.Start),
                         scenario,
                         self.generators_power[scenario][time][g],
                         self.generators_status[scenario][time][g]
                         ]
                    data.append(row)
        writeCSV(fields,data,filename=full_filename('commitment.csv'))


def _colormap(numcolors,colormapName='gist_rainbow',mincolor=1):
    cm = matplotlib.cm.get_cmap(colormapName)
    return [cm(1.*i/numcolors) for i in range(mincolor,numcolors+mincolor)]

def stack_plot_UC(solution,generators,times,prices,
                  withPrices=True,
                  seperate_legend=False,
                  hours_tick_interval=None
                  ):
    withPrices=withPrices and any(prices)
    font_big={'fontsize':15}
    figWidth=.85; figLeft=(1-figWidth)/2
    yLabel_pos={'x':-0.12,'y':0.5}

    fig=plot.figure(figsize=(10, 4), dpi=180)
    ax=plot.axes([figLeft,.1,figWidth,.6])
    ax.set_ylabel('energy [MWh]',ha='center',**font_big)
    ax.yaxis.set_label_coords(**yLabel_pos)
    prettify_axes(ax)

    alpha_initialTime=0.2

    gens_plotted,legend_labels=[],[]

    T=[t.Start for t in times]
    bar_width = times.intervalhrs / 24.0 #maplotlib dates have base of 1day
    stack_bottom=[0]*len(T)


    def addtostackplot(ax,time,power,color, gens_plotted,stack_bottom):
        #add commitment times to stackplot
        plt=ax.bar(time,power,bottom=stack_bottom,color=color, linewidth=.01, width=bar_width)
        #add power to stack bottom
        stack_bottom=elementwiseAdd(power,stack_bottom)
        #add to list of gens plotted
        gens_plotted.append(plt[0])
        return gens_plotted,stack_bottom

    if len(generators)<=5:
        colors=_colormap(len(generators),colormapName='Blues')
        for g,gen in enumerate(generators):
            Pgen=[solution.generators_power[t][g] for t,time in enumerate(times)]#[value(gen.power(t)) for t in times]
            gens_plotted,stack_bottom=addtostackplot(ax,T,Pgen,colors[g], gens_plotted,stack_bottom)
            legend_labels.append(gen.name)
    else:
        #group generators by kind
        kind_map=dict(ngst='shoulder NG',ngcc='shoulder NG',nggt='peaker NG',chp='CHP')
        ordered_kinds=['nuclear','coal','CHP','other','shoulder NG','peaker NG','wind']
        colors=_colormap(len(ordered_kinds),colormapName='Blues')
        power_by_kind=OrderedDict(zip(ordered_kinds,[None]*len(ordered_kinds)))
        for g,gen in enumerate(generators):
            kind=gen.kind.lower() if gen.kind.lower() in ordered_kinds else kind_map.get(gen.kind.lower(),'other')
            if power_by_kind[kind] is None:
                power_by_kind[kind]= [solution.generators_power[t][g] for t,time in enumerate(times)]#[value(gen.power(t)) for t in times]
            else:
                power_by_kind[kind]=elementwiseAdd([solution.power_generation[t][g] for t,time in enumerate(times)],power_by_kind[kind]) #[value(gen.power(t)) for t in times]

        for kind,Pgen in power_by_kind.iteritems():
            if Pgen is None: continue
            gens_plotted,stack_bottom=addtostackplot(ax,T,Pgen,colors[ordered_kinds.index(kind)], gens_plotted,stack_bottom)
            legend_labels.append(kind)

    convert_to_GW=True if max(stack_bottom)>20000 else False

    #show prices
    if withPrices:
        prices=replace_all(prices, config.cost_load_shedding, None)
        prices_wo_none=[p for p in prices if p is not None]
        if prices_wo_none:
            axes_price = plot.axes([figLeft,.75,figWidth,.2],sharex=ax)
            axes_price.step(T+[times.End],prices+[prices[-1]],  where='post') #start from 1 past initial time
            axes_price.set_ylabel('price\n[$/MWh]',ha='center',**font_big)
            axes_price.yaxis.set_label_coords(**yLabel_pos)
            plot.setp(axes_price.get_xticklabels(), visible=False)
            #format the price axis nicely
            plot.ylim((.9*min(prices_wo_none),1.1*max(prices_wo_none)))
            axes_price.yaxis.set_major_locator(matplotlib.ticker.MaxNLocator(5))
            prettify_axes(axes_price)

    ax.xaxis_date()

    for label in ax.get_xticklabels():
        label.set_ha('right')
        label.set_rotation(30)

    #format the time axis nicely
    if hours_tick_interval is None:
        if 24*10>times.spanhrs>48:
            ax.xaxis.set_major_locator(matplotlib.dates.DayLocator())
            ax.xaxis.set_major_formatter(matplotlib.dates.DateFormatter('%Y-%m-%d'))
            ax.xaxis.set_minor_locator(matplotlib.dates.HourLocator())
        elif times.spanhrs<48:
            ax.xaxis.set_major_locator(matplotlib.dates.HourLocator())
            ax.xaxis.set_major_formatter(matplotlib.dates.DateFormatter('%H:%M'))
        #otherwise use defaults
    else:
        ax.xaxis.set_major_locator(matplotlib.dates.HourLocator(interval=hours_tick_interval))
        ax.xaxis.set_major_formatter(matplotlib.dates.DateFormatter('%H:%M'))


    #format the power axis nicely
    if convert_to_GW:
        labels_power=ax.get_yticks()
        labels_power=[P/1000 for P in labels_power]
        ax.set_yticklabels(labels_power)
        ax.set_ylabel('energy [GWh]',ha='center',**font_big)
    ax.autoscale_view()

    #add the legend
    plottedL=gens_plotted[::-1]
#    shrink_axis(ax,0.30)
#    if withPrices: shrink_axis(axes_price,0.30)
    legend_font=matplotlib.font_manager.FontProperties()
    legend_font.set_size('small')

    if seperate_legend:
        figlegend = plot.figure()
        figlegend.legend(plottedL, legend_labels[::-1],prop=legend_font,loc='center')
        figlegend.savefig(full_filename('commitment-legend.png'))
        plot.close(figlegend)
    else:
        ax.legend(plottedL, legend_labels[::-1],prop=legend_font)#,loc='center left', bbox_to_anchor=(1, 0.5))

def prettify_axes(ax):
    ax.spines['top'].set_visible(False)
    ax.spines['right'].set_visible(False)
    ax.get_xaxis().tick_bottom()
    ax.get_yaxis().tick_left()
def shrink_axis(ax,percent_horizontal=0.20,percent_vertical=0):
    box = ax.get_position()
    ax.set_position([box.x0, box.y0, box.width * (1-percent_horizontal), box.height*(1-percent_vertical)])<|MERGE_RESOLUTION|>--- conflicted
+++ resolved
@@ -438,28 +438,6 @@
         stack_plot_UC(self, self.generators(), self.times, prices, withPrices=withPrices)
         self.savevisualization(full_filename('commitment.png'))
 
-<<<<<<< HEAD
-=======
-    def _calc_gen_power(self, sln, scenario_prefix=None):
-        '''calculate generator power from a resolved solution using the observed wind power'''
-        
-        gen_with_observed = self.power_system.get_generator_with_observed()
-        times = self.times.non_overlap()
-        
-        power = gen_time_dataframe(self.generators(), times)
-        for time in times:
-            for gen in self.generators():
-                try: 
-                    # yuck - parse the power out of the native pyomo solution object 
-                    # trying to avoid loading the instance - because it is different from the mainline stochastic solution
-                    val = sln.variable['power_{g}({t})'.format(g=str(gen),t=str(time))]['Value']
-                except KeyError:
-                    if gen == gen_with_observed:
-                        val = gen_with_observed.observed_values[time.Start]
-                    else: raise
-                power[gen][time.Start] = val
-        return power    
->>>>>>> 365fd7b9
 
 class Solution_SCUC(Solution_UC):
     def visualization(self): logging.warning('no visualization for SCUC. Spreadsheet output is valid, except for the price column is the price on first bus only.')
@@ -624,28 +602,6 @@
         print '\n'.join(out)
         #P=self.generators()[2].power(self.times[0])
         #print P.name,values
-<<<<<<< HEAD
-=======
-    def _calc_gen_power(self, sln, scenario_prefix=None):
-        '''calculate generator power from a resolved solution using the observed stochastic gen's power'''
-        gen_with_scenarios = self.power_system.get_generator_with_scenarios()
-        times = self.times.non_overlap()
-        
-        power = gen_time_dataframe(self.generators(), times)  
-        #dict([(time,{}) for time in times])
-        for time in times:
-            for gen in self.generators():
-                try: 
-                    # yuck - parse the power out of the native pyomo solution object 
-                    # trying to avoid loading the instance - because it is different from the mainline stochastic solution
-                    val = sln.variable['{s}_power_{g}({t})'.format(s=scenario_prefix, g=str(gen),t=str(time))]['Value']
-                except KeyError:
-                    if gen == gen_with_scenarios:
-                        val = gen_with_scenarios.observed_values[time.Start]
-                    else: raise
-                power[gen][time.Start] = val
-        return power    
->>>>>>> 365fd7b9
 
 class Solution_Stochastic_UC(Solution_Stochastic):
     def saveCSV(self):
