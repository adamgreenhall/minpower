"""
    Solution models, output, and display for power system
    optimization problems. Matplotlib and networkx are used for
    visualization.
"""
import logging, os
import pandas as pd
from collections import OrderedDict

from commonscripts import (update_attributes, gen_time_dataframe, joindir,
    replace_all, getattrL, elementwiseAdd, writeCSV, transpose, within,
    set_trace)
from schedule import TimeIndex
from optimization import value
from config import user_config

for_publication=True

try:
    import matplotlib
    import matplotlib.pyplot as plot
    do_plotting=True
    #prettify plots
    plot.rc("xtick", direction="out")
    plot.rc("ytick", direction="out")
    plot.rc("ytick",labelsize='small')
    plot.rc("xtick",labelsize='small')
    plot.rc("legend",fancybox=True)
    if for_publication:
        plot.rc("font",size=16)
        plot.rc("font",family="serif")
except ImportError:
    logging.warning("Can't import matplotlib -- skipping plotting.")
    do_plotting = False

def full_filename(filename):
    if user_config.output_prefix:
        filename = '{}-{}'.format(os.getpid(), filename)
    return joindir(user_config.directory, filename)

def classify_problem(times,power_system):
    '''
    Classify the type of problem: ED, OPF, UC, or SCUC.
    and if it is stochastic or not.
    '''
    if not power_system.lines and len(times)==1: 
        kind='ED'
    elif len(times)==1: 
        kind='OPF'
    elif not power_system.lines: 
        kind='UC'
    else: 
        kind='SCUC'

    if power_system.is_stochastic:
        kind='stochastic_'+kind
    return kind

def make_solution(power_system, times, **kwargs):
    '''
    Create a :class:`solution.Solution` object for a power system over times.
    '''
    problem_type=dict(
        ED=Solution_ED,
        OPF=Solution_OPF,
        UC=Solution_UC,
        SCUC=Solution_SCUC,
        stochastic_UC=Solution_Stochastic_UC
        )
    kind=classify_problem(times,power_system)
    return problem_type[kind](power_system,times,**kwargs)

def make_multistage_solution(power_system, stage_times, stage_solutions):
    '''Create a multi stage solution'''
    if power_system.lines: logging.warning('no visualization for multistage SCUC yet')
    klass = MultistageStandalone if getattr(stage_solutions, 'path', False) else Solution_UC_multistage
    return klass(power_system, stage_times, stage_solutions)

class Solution(object):
    '''
    Solution information template for a power system over times.
    Each problem type has its own class for visualization and
    spreadsheet output, e.g. :class:`~solution.Solution_ED`.
    '''
    def __init__(self,power_system,times,datadir='.', is_stochastic=False):
        update_attributes(self,locals())
        self._resolved = False
        self._setup_powersystem()
        
        self._get_problem_info()
        self._get_costs()
        self._get_prices()
        self._get_outputs()

    def _setup_powersystem(self):
        '''shortcuts for power system attributes'''
        self.buses = self.power_system.buses
        self.lines = self.power_system.lines
        self.generators = self.power_system.generators()
        self.loads = self.power_system.loads()
        self.times_non_overlap = self.times.non_overlap()
        
                
    def get_values(self, items, method='power', time=None, evaluate=False):
        '''Get the attributes of all objects of a certain kind at a given time.'''
        if time:
            if evaluate:
                out = [value(getattr(obj, method)(time, evaluate=True)) for obj in items]
            else:
                out = [value(getattr(obj, method)(time)) for obj in items]
        else:
            out = [value(getattr(obj, method)) for obj in items]
        return out

    def gen_time_df(self, method, non_overlap=True, evaluate=False,
        generators=None):
        times = self.times_non_overlap if non_overlap else self.times
        if generators is None: generators = self.generators
        return gen_time_dataframe(generators, times, 
            [self.get_values(generators, method, t, evaluate) for t in times])

    def _get_problem_info(self):
        self.solve_time = self.power_system.solution_time
        self.objective = float(value(self.power_system.objective))       
        try: 
            self.mipgap = self.power_system.mipgap
        except AttributeError: 
            self.mipgap = None
        
    def _get_outputs(self):
<<<<<<< HEAD
        self.generators_power =[self.get_values('generators','power',time) for time in self.times]
        self.generators_status=[[s==1 for s in self.get_values('generators','status',time)] for time in self.times]
        if self.power_system.has_hydro:
            volumes=[getattr(gen, 'volume',None) for gen in self.generators()]
            outflows=[getattr(gen, 'outflow',None) for gen in self.generators()]
            self.generators_volumes=[[(value(v(t)) if v is not None else None) for v in volumes] for t in self.times]
            self.generators_outflows=[[(value(o(t)) if o is not None else None) for o in outflows] for t in self.times]

=======
        self.generators_power = self.gen_time_df('power')
        self.generators_status = _correct_status(self.gen_time_df('status'))
        
>>>>>>> 77f62542
    def _get_costs(self):
        self.totalcost_generation = self.gen_time_df('cost', evaluate=True)
        self.fuelcost = self.gen_time_df('operatingcost', evaluate=True)            
        self.fuelcost_true = self.gen_time_df('truecost').sum().sum()
        self.incremental_cost = self.gen_time_df('incrementalcost')
                
        times=self.times_non_overlap
        self.load_shed_timeseries = pd.Series(
            [sum(self.get_values(self.loads, 'shed', t, evaluate=True)) for t in times],
            index = times.strings.index)
        self.gen_shed_timeseries = self.gen_time_df('shed', evaluate=True,
            generators=self.power_system.get_generators_noncontrollable()
            ).sum(axis=1)
            
        self.load_shed = self.load_shed_timeseries.sum()
        self.gen_shed = self.gen_shed_timeseries.sum()
        
        if self.gen_shed > 0.01:
            logging.debug('generation shed: {}MW'.format(self.gen_shed))
        if self.load_shed > 0.01:
            logging.debug('load shed: {}MW'.format(self.load_shed))
        self._get_cost_error()
        
    def _get_cost_error(self):
        try: self.costerror = abs(self.fuelcost.sum().sum() - self.fuelcost_true) / self.fuelcost_true
        except ZeroDivisionError: self.costerror=0

    def _get_prices(self):
        self.lmps={}
        self.line_prices={}
        for t in self.times:
            self.lmps[str(t)]=[bus.price(t) for bus in self.buses]
            self.line_prices[str(t)]=[line.price(t) for line in self.lines]

            
    def savevisualization(self,filename=None):
        '''Save the visualization to a file'''
        if filename is None: plot.show()
        else: plot.savefig(filename,bbox_inches='tight')
        plot.close()
        
    def show(self):
        '''Display the solution information to the terminal'''
        out=['']
        out.extend(['Solution information','-'*10,''])
        if len(self.times)<5:
            out.append('Status')
            out.append(self.generators_status)
            out.append('Power')
            out.append(self.generators_power)
            out.append('IC')
            out.append(self.incremental_cost)
            out.append('')
            for t in self.times:
                if len(self.times)>1: out.append(t)
                out.extend(self.info_price(t))
                out.extend(self.info_loads(t))
                out.extend(self.info_buses(t))
                out.extend(self.info_lines(t))
                out.append('')
                
        out.extend(self.info_cost())
<<<<<<< HEAD
        print '\n'.join(out)
    def info_status(self): return ['solved in {time:0.4f} sec'.format(time=self.solve_time)]
    def info_price(self,t): 
        prices=self.lmps[str(t)]
        return ['price={}'.format(prices[0] if len(prices)==1 else prices)]    
    def info_generators(self,t):
        out=['generator info:']
        if len(self.buses())>1: out.append('bus={}'.format(self.get_values('generators','bus')))
        out.append('name={}'.format(self.get_values('generators','name')))
        status=self.get_values('generators','status',t)
        if not all(status): out.append('u={}'.format(status))
        out.append('P={}'.format(self.get_values('generators','power',t)))
        out.append('IC={}'.format(self.get_values('generators','incrementalcost',t)))
        if self.power_system.has_hdyro:
            out.append('volume={}'.format(self.generators_volumes[t]))
            out.append('outflow={}'.format(self.generators_outflow[t]))
        return out
    def info_loads(self,t):
        if len(self.loads())>1:
            out=['load info:']        
            if len(self.buses())>1:
                out.append('bus={}'.format(self.get_values('loads','bus')))
            out.append('name={}'.format(self.get_values('loads','name')))
            out.append('Pd={}'.format(self.get_values('loads','power',t)))
        else:
            out=['load={}'.format(self.get_values('loads','power',t)[0])]
        return out
                
=======
        print '\n'.join([str(o) for o in out])
    def info_status(self): 
        return ['solved in {time:0.4f} sec'.format(time=self.solve_time)]
    def info_price(self,t): 
        return ['price={}'.format(self.lmps[str(t)])]

    def info_loads(self,t):
        out = ['load info:']
        if len(self.buses)>1: 
            out.append('bus={}'.format(self.get_values(self.loads,'bus')))
        out.append('name={}'.format(self.get_values(self.loads,'name')))
        out.append('Pd={}'.format(self.get_values(self.loads,'power',t)))
        return out
        
>>>>>>> 77f62542
    def info_buses(self,t):
        buses=self.buses
        out=['bus info:',
             'name={}'.format(getattrL(buses,'name')),
             'Pinj={}'.format([ bus.Pgen(t,evaluate=True) - bus.Pload(t,evaluate=True) for bus in buses]),
             'angle={}'.format(self.get_values(buses,'angle',t) if len(buses)>1 else []),
             'LMP={}'.format(self.lmps[str(t)])]
        return out
        
    def info_lines(self,t):
        lines=self.lines
        return ['line info:',
             'connecting={}'.format(zip(getattrL(lines,'frombus'),getattrL(lines,'tobus'))),
             'Pk={}'.format(self.get_values(lines,'power',t)),
             'price={}'.format(self.line_prices[str(t)])]
             
    def info_cost(self):
        return ['objective cost={}'.format(self.objective),
        'total cost of generation={}'.format(self.totalcost_generation.sum().sum()),
        'linearized fuel cost of generation={}'.format(self.fuelcost.sum().sum()),
        'polynomial fuel cost of generation={}'.format(self.fuelcost_true),
        'percentage difference\t\t={diff:.2%}'.format(diff=self.costerror),
        ]


class Solution_ED(Solution):
    def info_lines(self,t): return []
    def info_buses(self,t): return []
    def visualization(self, show_cost_also=False):
        ''' economic dispatch visualization of linearized incremental cost'''
        if not do_plotting: return
        t=self.times[0]
        price=self.lmps[str(t)][0]
        generators = self.generators
        loads = self.loads

        plotted_gens,names_gens,plotted_loads,names_loads=[],[],[],[]
        minGen=min(getattrL(generators,'Pmin'))
        maxGen=max(getattrL(generators,'Pmax'))

        #save a plot of the price space - illustrating equal IC
        ax=plot.axes()
        for gen in generators:
            if gen.status(t):
                in_range,out_range=gen.bids.output_incremental_range()
                if gen.bids.is_pwl:
                    line,=plot.step(in_range,out_range,where='pre',linestyle='-')
                else:
                    line,=plot.plot(in_range,out_range,linestyle='-', )
                plotted_gens.append(line)
                P=value(gen.power(t))
                IC=gen.incrementalcost(t)
                plot.plot(P,IC,'.',c=line.get_color(), markersize=8, linewidth=2, alpha=0.7)
                names_gens.append(gen.name)
        if price is not None:
            grayColor='.75'
            plot.plot([minGen,maxGen],[price,price],'--k',color=grayColor)
            plot.text(maxGen, price, '{p:0.2f} $/MWh'.format(p=price),color=grayColor,horizontalalignment='right')

        plot.xlabel('P [MWh]')
        if plotted_loads:     plot.ylabel('Marginal Cost-Benifit [$/MWh]')
        else:                plot.ylabel('Marginal Cost [$/MWh]')
        prettify_axes(ax)

        #plot.xlim(xmin=0,xmax=)
        ymin,_ = plot.ylim()
        if ymin<0: plot.ylim(ymin=0)

        legendGens=plot.legend(plotted_gens, names_gens, fancybox=True,title='Generators:',loc='best')
        if plotted_loads:
            plot.legend(plotted_loads, names_loads, fancybox=True,title='Loads:',loc='best')
            plot.gca().add_artist(legendGens) #add first legend to the axes manually bcs multiple legends get overwritten

        self.savevisualization(filename=full_filename('dispatch.png'))

        if show_cost_also:
            #show a plot of the cost space, illustrating the linearization
            plot.figure()
            gensPlotted_price=plotted_gens
            plotted_gens,names_gens,plotted_loads,names_loads=[],[],[],[]
            for g,gen in enumerate(generators):
                if gen.status(t):
                    plotted_gens.append( gen.cost_model.plot(P=value(gen.power(t)),linestyle='-',color=gensPlotted_price[g].get_color()) )
                    names_gens.append(gen.name)
            for load in loads:
                if load.kind=='bidding':
                    plotted_loads.append( load.bid(t).plot(P=value(load.power(t)),linestyle=':') )
                    names_loads.append(load.name)
            plot.xlabel('P [MWh]')
            if plotted_loads:     
                plot.ylabel('Cost-Benifit [$/h]')
            else:
                plot.ylabel('Cost [$/h]')
            legendGens = plot.legend(plotted_gens, names_gens, fancybox=True,title='Generators:',loc='best')
            if plotted_loads:
                plot.legend(plotted_loads, names_loads, fancybox=True,title='Loads:',loc='best')
                plot.gca().add_artist(legendGens) #add first legend to the axes manually bcs multiple legends get overwritten

            self.savevisualization(filename=full_filename('dispatch-cost.png'))

    def saveCSV(self):
        '''economic dispatch generator solution values in spreadsheet form'''
        def niceTF(value): return 0 if value==0 else 1
        def nice_zeros(value): return 0 if value==0 else value

        t = self.times.strings.index[0]
        
        out = pd.DataFrame(columns=['power', 'IC'], 
            index=self.generators_power.columns) 
        out['power'] = self.generators_power.ix[t]
        out['IC'] = [nice_zeros(g.incrementalcost(self.times[0])) \
            for g in self.generators]

        if user_config.dispatch_decommit_allowed:
            # add status, but label all units at Pmin as OFF
            out['status'] = self.generators_status.ix[t]            
            out = out.drop('IC', axis=1)

        out.index = [gen.name for gen in self.generators]
        out.index.name = 'name'
        
        out.to_csv(full_filename('dispatch.csv'))


class Solution_OPF(Solution):
    def visualization(self,filename=None):
        '''power flow visualization'''
        if not do_plotting: return

        try: import networkx as nx
        except ImportError:
            logging.warning("Could'nt import networkx -- skipping plotting.")
            return

        buses, lines, t = self.buses, self.lines, self.times[0]

        G=nx.DiGraph()
        for bus in buses:
            Pinj=value(bus.Pgen(t)) - value(bus.Pload(t))
            G.add_node(bus.name, Pinj=Pinj)
        for line in lines:
            P=value(line.power(t))
            if P>=0: G.add_edge(line.From,line.To,P=P,Plim=line.Pmax)
            else: G.add_edge(line.To,line.From,P=-P,Plim=-line.Pmin)

        pos=nx.spectral_layout(G)
        Pinj=[ndata['Pinj'] for bus,ndata in G.nodes(data=True) if 'Pinj' in ndata]
        nx.draw(G,node_color=Pinj,pos=pos,node_size=1500,alpha=.7,cmap=plot.cm.get_cmap('RdYlBu'),fontsize=30)
        cb=plot.colorbar(shrink=.8)
        cb.set_label('injected power [MW]',fontsize=15)

        Plines=[edata['P'] for _,t,edata in G.edges(data=True) if 'P' in edata]
        atLimLines=[(f,t) for f,t,edata in G.edges(data=True) if within(edata['P'],val=edata['Plim'],eps=1e-3) ]
        nx.draw_networkx_edges(G,edge_color='0.6',pos=pos,width=Plines,alpha=0.5)
        nx.draw_networkx_edges(G,edgelist=atLimLines,edge_color='r',pos=pos,width=Plines,alpha=0.5)
        self.savevisualization(full_filename('powerflow.png'))

    def saveCSV(self):
        '''OPF generator and line power values in spreadsheet form'''
        t=self.times[0]
        gens = self.generators
        lines = self.lines

        fields,data=[],[]
        fields.append('generator name');  data.append(self.get_values(gens,'name'))
        fields.append('u');  data.append(self.get_values(gens,'status',t))
        fields.append('P');  data.append(self.get_values(gens,'power',t))
        fields.append('IC');  data.append(self.get_values(gens,'incrementalcost',t))

        writeCSV(fields,transpose(data),filename=full_filename('powerflow-generators.csv'))

        fields,data=[],[]
        fields.append('from');  data.append(self.get_values(lines,'frombus'))
        fields.append('to');  data.append(self.get_values(lines,'tobus'))
        fields.append('power'); data.append(self.get_values(lines,'power',t))
        fields.append('congestion shadow price'); data.append(self.line_prices[str(t)])

        writeCSV(fields,transpose(data),filename=full_filename('powerflow-lines.csv'))

    def info_price(self,t): return [] #built into bus info


class Solution_UC(Solution):
    def info_lines(self,t): return []
    def info_buses(self,t): return []
    def saveCSV(self, save_final_status=False):
        '''generator power values and statuses for unit commitment'''
<<<<<<< HEAD
        if filename is None: filename=joindir(self.datadir,'commitment.csv')
        times=self.times
        fields,data=[],[]
        fields.append('times');  data.append([t.Start for t in times])
        fields.append('prices'); data.append([self.lmps[str(t)][0] for t in times]) 

        for g,gen in enumerate(self.generators()): 
            if gen.is_controllable and not gen.is_hydro: 
                fields.append('status: '+str(gen.name))
                data.append([self.generators_status[t][g] for t,time in enumerate(times)])
            fields.append('power: '+str(gen.name))
            data.append([self.generators_power[t][g] for t,time in enumerate(times)])
            if gen.is_hydro:
                fields.append('outflow: '+str(gen.name))
                data.append([self.generators_outflows[t][g] for t,time in enumerate(times)])
                fields.append('volume: '+str(gen.name))
                data.append([self.generators_volumes[t][g] for t,time in enumerate(times)])

        for load in self.loads():
            fields.append('load power: '+str(load.name))
            data.append([value(load.power(t)) for t in times])
            shed=[value(load.shed(t)) for t in times]
            if sum(shed)>0:
                fields.append('load shed: '+str(load.name))
                data.append(shed)
        writeCSV(fields,transpose(data),filename=filename)
        
        if save_final_status:
            filename=joindir(self.datadir,'statuses-final.csv')
            fields,data=[],[]
            fields.append('generators')
            data.append([gen.name for gen in self.generators()])
            
            t_final=self.times[-1]
            fields.append('status')
            data.append([gen.status(t_final) for gen in self.generators()])
            fields.append('hours')
            data.append([gen.gethrsinstatus(t_final,self.times) for gen in self.generators()])
            
            writeCSV(fields,transpose(data),filename=filename)
            
    def visualization(self,filename=None,withPrices=True,filename_DR=None):
=======

        # mutlistage UC
        # for stochastic: output is the generators' power under observed wind
        self.generators_power.to_csv(full_filename('commitment-power.csv'))
        self.generators_status.to_csv(full_filename('commitment-status.csv'))

    def visualization(self, withPrices=True):
>>>>>>> 77f62542
        '''generator output visualization for unit commitment'''
        if not do_plotting: return

        prices=[self.lmps[str(t)][0] for t in self.times]
        stack_plot_UC(self, self.generators, self.times, prices, withPrices=withPrices)
        self.savevisualization(full_filename('commitment.png'))


class Solution_SCUC(Solution_UC):
    def visualization(self): logging.warning('no visualization for SCUC. Spreadsheet output is valid, except for the price column is the price on first bus only.')


class Solution_UC_multistage(Solution_UC):
    '''
    Muti-stage unit commitment. Each stage represents one optimization problem.
    Each element of the list :param:stage_solutions is a :class:`~results.Solution_UC` object.

    '''
    def __init__(self, power_system, stage_times, stage_solutions):
        update_attributes(self, locals(),
            exclude=['stage_solutions', 'stage_times'])
        self._resolved = power_system.is_stochastic \
            or user_config.deterministic_solve or user_config.perfect_solve

        self.is_stochastic = any(sln.is_stochastic for sln in stage_solutions)
        
        times = pd.concat([times.non_overlap().strings for times in stage_times]).index
        self.times = TimeIndex(times)
        self.times.set_initial(stage_times[0].initialTime)

        self.objective = self._sum_over('objective', stage_solutions)
        self.solve_time = self._sum_over('solve_time', stage_solutions)
        self.mipgaps = pd.Series([sln.mipgap for sln in stage_solutions])

        self._get_outputs(stage_solutions)
        self._get_costs(stage_solutions)
        self._get_prices(stage_solutions)
        
    def _sum_over(self,attrib,stage_solutions):
        return sum(getattr(sln, attrib) for sln in stage_solutions)

    def _concat(self, attrib, slns):
        return pd.concat([getattr(sln, attrib) for sln in slns])

    def _get_outputs(self, slns):
        '''the outputs under observed wind'''
        self.generators_power = self._concat('generators_power', slns)
        self.generators_status = self._concat('generators_status', slns)
        if self._resolved:
            self.expected_power = self._concat('expected_power', slns)
            self.expected_status = self._concat('expected_status', slns)


    def _get_costs(self, slns):
        self.expected_cost = self.totalcost_generation = \
            self._concat('expected_totalcost' \
                if self._resolved else 'totalcost_generation', slns)
        self.load_shed_timeseries = self._concat('load_shed_timeseries', slns)
        self.gen_shed_timeseries = self._concat('gen_shed_timeseries', slns)

        self.load_shed = self.load_shed_timeseries.sum()
        self.gen_shed = self.gen_shed_timeseries.sum()

        if self._resolved:
            self.observed_cost = self.totalcost_generation = \
                self._concat('observed_totalcost', slns)
                

    def info_cost(self):
        resolved = self._resolved
        expected = 'expected ' if resolved else ''
        observed = 'observed ' if resolved else ''
        out = []
        out.append('total {}generation cost = {}'.format(
            expected, self.expected_cost.sum().sum()))
        if resolved: 
            out.append('total {}generation cost = {}'.format(
                observed, self.observed_cost.sum().sum()))

        return out

    def _get_prices(self,stage_solutions):
        self.lmps={}
        try: 
            for stage in stage_solutions: self.lmps.update(stage.lmps)
        except: 
            # no lmps in stochastic solutions right now
            pass
    
            
    def show(self):
        out=[]
        out.extend(self.info_status())
        out.extend(self.info_cost())
        out.extend(self.info_shedding())
        print '\n'.join(out)
    def info_generators(self): return []
    def info_loads(self): return []
    def info_status(self):
        return ['solved multistage problem in a total solver time ' + \
            'of {time:0.4f} sec'.format(time=self.solve_time)]
    def info_shedding(self):
        return [
            'total load shed={}MW'.format(self.load_shed) \
                if self.load_shed > 0.01 else '',
            'total gen shed={}MW'.format(self.gen_shed) \
                if self.gen_shed > 0.01 else '',
            ]


class MultistageStandalone(Solution_UC_multistage):
    def __init__(self, power_system, stage_times, store):
        self.power_system = power_system
        self.is_stochastic = power_system.is_stochastic
        self._resolved = self.is_stochastic or \
            user_config.deterministic_solve or user_config.perfect_solve
        times = pd.concat([times.non_overlap().strings for times in stage_times]).index
        self.times=TimeIndex(times)
        self.times.set_initial(stage_times[0].initialTime)

        self.expected_cost = self.totalcost_generation = store['expected_cost']

        if self._resolved:
            self.observed_cost = self.totalcost_generation = \
                store['observed_cost']
            
            
        self.generators_power = store['power']
        self.generators_status = store['status']
        self.load_shed_timeseries = store['load_shed']
        self.gen_shed_timeseries = store['gen_shed']
        
        self.load_shed = store['load_shed'].sum()
        self.gen_shed = store['gen_shed'].sum()
        
        self.solve_time = store['solve_time'].sum()


class Solution_Stochastic(Solution):
    def __init__(self,power_system,times,datadir='.', is_stochastic=True):
        update_attributes(self,locals())
        self._setup_powersystem()
        
        self.scenarios=sorted(self.power_system._scenario_instances.keys())
        self.stage_start = times.strings.index[0]
        
        gen = self.power_system.get_generator_with_scenarios()
        
        try: # single stage setup
            self.probability = gen.scenario_values.probability
        except AttributeError:  # staged setup 
            self.probability = gen.scenario_values[self.stage_start].probability
            
        self.probability.index = self.scenarios
        
        self._get_problem_info()
        self._get_outputs()
        self._get_costs()
        self._get_prices()
    
    def stg_panel(self, method, no_overlap=True, evaluate=False):
        times = self.times_non_overlap if no_overlap else self.times
        if evaluate:
            getval = lambda s,gen,t: value(getattr(gen,method)(t, s, evaluate=True))
        else:
            getval = lambda s,gen,t: value(getattr(gen,method)(t, s))
        return pd.Panel(
            [[[getval(s,gen,t) for gen in self.generators] 
                for t in times] for s in self.scenarios],
            items = [s for s in self.scenarios],
            major_axis = times.strings.index,
            minor_axis = [str(g) for g in self.generators])

    def gen_time_df(self, method, scenario, non_overlap=True, evaluate=False,
        generators=None):
        if generators is None: generators = self.generators
        
        if evaluate: 
            getval = lambda gen, t: value(getattr(gen, method)(t, scenario, evaluate=True))
        else:
            getval = lambda gen, t: value(getattr(gen, method)(t, scenario))
            
        times = self.times_non_overlap if non_overlap else self.times
        return gen_time_dataframe(generators, times, 
            [[getval(gen, t) for t in times] for gen in generators])


    def _get_outputs(self, resolve=False):
        if resolve:
            # observed generator power
            # resolved on the first scenario instance
            # -- no more scenario labeling is needed
            self.generators_power = self.gen_time_df('power', None)
            self.generators_status = self.gen_time_df('status', None)
            
        else:
            self.generators_power_scenarios = self.stg_panel('power')
            self.generators_status_scenarios = \
                _correct_status(self.stg_panel('status'))
            self.expected_status = \
                self.generators_status_scenarios[self.scenarios[0]]
            self.generators_status = self.expected_status.copy()
            self.expected_power = self.generators_power = self._calc_expected(
                self.generators_power_scenarios)
        return
    
    def _calc_expected(self, panel):
        out = panel.copy()
        for s, pr in self.probability.iteritems(): out[s] *= pr
        return out.sum(axis=0)
        
    def _calc_expected_cost(self, method):
        '''
        calculate expected cost by getting costs over all scenarios,
        multiplying each scenario cost by its probability, 
        and summing over the scenarios
        '''
        return self._calc_expected(self.stg_panel(method, evaluate=True))
        
    def _get_costs(self, resolve=False):
        if resolve: 
            # resolved on the first scenario instance
            # -- no more scenario labeling is needed
            s = None 
            self.observed_totalcost = self.totalcost_generation = \
                self.gen_time_df('cost', s, evaluate=True)
            self.observed_fuelcost =  self.fuelcost = \
                self.gen_time_df('operatingcost', s, evaluate=True)
            
            #calc observed load shed            
            if len(self.loads) > 1: raise NotImplementedError
            self.load_shed_timeseries = pd.Series(
                [self.power_system.loads()[0].shed(time, evaluate=True) 
                    for time in self.times_non_overlap],
                index=self.generators_power.index)
            
            self.gen_shed_timeseries = self.gen_time_df('shed', s, 
                evaluate=True,
                generators=self.power_system.get_generators_noncontrollable()
                ).sum(axis=1)
            
            self.load_shed = self.load_shed_timeseries.sum()
            self.gen_shed = self.gen_shed_timeseries.sum()
            
        else: 
            # get expected cost of non_overlap times
            self.expected_totalcost = self._calc_expected_cost('cost')
            self.expected_fuelcost = self._calc_expected_cost('operatingcost')
                        
            # TODO calculate expected load shed
            self.expected_load_shed = None

    def _get_cost_error(self): pass

    def _get_prices(self): pass

    def info_cost(self):
        return ['expected cost= {}'.format(self.expected_totalcost.sum().sum())]
        
    def show(self):
        '''Display the solution information to the terminal'''
        #self.problem.scenario_tree.pprintSolution()
        out=['']
        out.extend(['Solution information','-'*20])
        out.extend(self.info_cost())
        print '\n'.join(out)

class Solution_Stochastic_UC(Solution_Stochastic):
    def saveCSV(self):
        '''generator power and status values for stochastic unit commitment'''
        try: self.generators_power.to_csv(full_filename('commitment-power.csv'))
        except AttributeError:
            logging.warn('''didnt resolve - no power
                 values are available for csv format''')
        self.generators_status.to_csv(full_filename('commitment-status.csv'))


def _correct_status(status):
    # correct for strange solver values returned on resolve
    status[status > 0.99] = 1
    
    test_status = status.to_frame() if hasattr(status, 'to_frame') else status    
    assert(not ((test_status<=0.99) & (test_status>=0.01)).any().any() )
    return status.astype(int)



def _colormap(numcolors,colormapName='gist_rainbow',mincolor=1):
    cm = matplotlib.cm.get_cmap(colormapName)
    return [cm(1.*i/numcolors) for i in range(mincolor,numcolors+mincolor)]

def stack_plot_UC(solution,generators,times,prices,
                  withPrices=True,
                  seperate_legend=False,
                  hours_tick_interval=None
                  ):
    withPrices=withPrices and any(prices)
    font_big={'fontsize':15}
    figWidth=.85; figLeft=(1-figWidth)/2
    yLabel_pos={'x':-0.12,'y':0.5}

    plot.figure(figsize=(10, 4), dpi=180)
    ax=plot.axes([figLeft,.1,figWidth,.6])
    ax.set_ylabel('energy [MWh]',ha='center',**font_big)
    ax.yaxis.set_label_coords(**yLabel_pos)
    prettify_axes(ax)

    gens_plotted,legend_labels=[],[]

    T=[t.Start for t in times]
    bar_width = times.intervalhrs / 24.0 #maplotlib dates have base of 1day
    stack_bottom=[0]*len(T)


    def addtostackplot(ax,time,power,color, gens_plotted,stack_bottom):
        #add commitment times to stackplot
        plt=ax.bar(time,power,bottom=stack_bottom,color=color, linewidth=.01, width=bar_width)
        #add power to stack bottom
        stack_bottom=elementwiseAdd(power,stack_bottom)
        #add to list of gens plotted
        gens_plotted.append(plt[0])
        return gens_plotted,stack_bottom

    if len(generators)<=5:
        colors=_colormap(len(generators),colormapName='Blues')
        for g,gen in enumerate(generators):
            Pgen=[solution.generators_power[t][g] for t,time in enumerate(times)]#[value(gen.power(t)) for t in times]
            gens_plotted,stack_bottom=addtostackplot(ax,T,Pgen,colors[g], gens_plotted,stack_bottom)
            legend_labels.append(gen.name)
    else:
        #group generators by kind
        kind_map=dict(ngst='shoulder NG',ngcc='shoulder NG',nggt='peaker NG',chp='CHP')
        ordered_kinds=['nuclear','coal','CHP','other','shoulder NG','peaker NG','wind']
        colors=_colormap(len(ordered_kinds),colormapName='Blues')
        power_by_kind=OrderedDict(zip(ordered_kinds,[None]*len(ordered_kinds)))
        for g,gen in enumerate(generators):
            kind=gen.kind.lower() if gen.kind.lower() in ordered_kinds else kind_map.get(gen.kind.lower(),'other')
            if power_by_kind[kind] is None:
                power_by_kind[kind]= [solution.generators_power[t][g] for t,time in enumerate(times)]#[value(gen.power(t)) for t in times]
            else:
                power_by_kind[kind]=elementwiseAdd([solution.power_generation[t][g] for t,time in enumerate(times)],power_by_kind[kind]) #[value(gen.power(t)) for t in times]

        for kind,Pgen in power_by_kind.iteritems():
            if Pgen is None: continue
            gens_plotted,stack_bottom=addtostackplot(ax,T,Pgen,colors[ordered_kinds.index(kind)], gens_plotted,stack_bottom)
            legend_labels.append(kind)

    convert_to_GW=True if max(stack_bottom)>20000 else False

    #show prices
    if withPrices:
        prices = replace_all(prices, user_config.cost_load_shedding, None)
        prices_wo_none=[p for p in prices if p is not None]
        if prices_wo_none:
            axes_price = plot.axes([figLeft,.75,figWidth,.2],sharex=ax)
            axes_price.step(T+[times.End],prices+[prices[-1]],  where='post') #start from 1 past initial time
            axes_price.set_ylabel('price\n[$/MWh]',ha='center',**font_big)
            axes_price.yaxis.set_label_coords(**yLabel_pos)
            plot.setp(axes_price.get_xticklabels(), visible=False)
            #format the price axis nicely
            plot.ylim((.9*min(prices_wo_none),1.1*max(prices_wo_none)))
            axes_price.yaxis.set_major_locator(matplotlib.ticker.MaxNLocator(5))
            prettify_axes(axes_price)

    ax.xaxis_date()

    for label in ax.get_xticklabels():
        label.set_ha('right')
        label.set_rotation(30)

    #format the time axis nicely
    if hours_tick_interval is None:
        if 24*10>times.spanhrs>48:
            ax.xaxis.set_major_locator(matplotlib.dates.DayLocator())
            ax.xaxis.set_major_formatter(matplotlib.dates.DateFormatter('%Y-%m-%d'))
            ax.xaxis.set_minor_locator(matplotlib.dates.HourLocator())
        elif times.spanhrs<48:
            ax.xaxis.set_major_locator(matplotlib.dates.HourLocator())
            ax.xaxis.set_major_formatter(matplotlib.dates.DateFormatter('%H:%M'))
        #otherwise use defaults
    else:
        ax.xaxis.set_major_locator(matplotlib.dates.HourLocator(interval=hours_tick_interval))
        ax.xaxis.set_major_formatter(matplotlib.dates.DateFormatter('%H:%M'))


    #format the power axis nicely
    if convert_to_GW:
        labels_power=ax.get_yticks()
        labels_power=[P/1000 for P in labels_power]
        ax.set_yticklabels(labels_power)
        ax.set_ylabel('energy [GWh]',ha='center',**font_big)
    ax.autoscale_view()

    #add the legend
    plottedL=gens_plotted[::-1]
#    shrink_axis(ax,0.30)
#    if withPrices: shrink_axis(axes_price,0.30)
    legend_font=matplotlib.font_manager.FontProperties()
    legend_font.set_size('small')

    if seperate_legend:
        figlegend = plot.figure()
        figlegend.legend(plottedL, legend_labels[::-1],prop=legend_font,loc='center')
        figlegend.savefig(full_filename('commitment-legend.png'))
        plot.close(figlegend)
    else:
        ax.legend(plottedL, legend_labels[::-1],prop=legend_font)#,loc='center left', bbox_to_anchor=(1, 0.5))

def prettify_axes(ax):
    ax.spines['top'].set_visible(False)
    ax.spines['right'].set_visible(False)
    ax.get_xaxis().tick_bottom()
    ax.get_yaxis().tick_left()
def shrink_axis(ax,percent_horizontal=0.20,percent_vertical=0):
    box = ax.get_position()
    ax.set_position([box.x0, box.y0, box.width * (1-percent_horizontal), box.height*(1-percent_vertical)])

<|MERGE_RESOLUTION|>--- conflicted
+++ resolved
@@ -128,20 +128,15 @@
             self.mipgap = None
         
     def _get_outputs(self):
-<<<<<<< HEAD
-        self.generators_power =[self.get_values('generators','power',time) for time in self.times]
-        self.generators_status=[[s==1 for s in self.get_values('generators','status',time)] for time in self.times]
         if self.power_system.has_hydro:
             volumes=[getattr(gen, 'volume',None) for gen in self.generators()]
             outflows=[getattr(gen, 'outflow',None) for gen in self.generators()]
             self.generators_volumes=[[(value(v(t)) if v is not None else None) for v in volumes] for t in self.times]
             self.generators_outflows=[[(value(o(t)) if o is not None else None) for o in outflows] for t in self.times]
 
-=======
         self.generators_power = self.gen_time_df('power')
         self.generators_status = _correct_status(self.gen_time_df('status'))
         
->>>>>>> 77f62542
     def _get_costs(self):
         self.totalcost_generation = self.gen_time_df('cost', evaluate=True)
         self.fuelcost = self.gen_time_df('operatingcost', evaluate=True)            
@@ -195,6 +190,10 @@
             out.append('IC')
             out.append(self.incremental_cost)
             out.append('')
+#            if self.power_system.has_hdyro:
+#                out.append('volume={}'.format(self.generators_volumes[t]))
+#                out.append('outflow={}'.format(self.generators_outflow[t]))
+            
             for t in self.times:
                 if len(self.times)>1: out.append(t)
                 out.extend(self.info_price(t))
@@ -204,36 +203,6 @@
                 out.append('')
                 
         out.extend(self.info_cost())
-<<<<<<< HEAD
-        print '\n'.join(out)
-    def info_status(self): return ['solved in {time:0.4f} sec'.format(time=self.solve_time)]
-    def info_price(self,t): 
-        prices=self.lmps[str(t)]
-        return ['price={}'.format(prices[0] if len(prices)==1 else prices)]    
-    def info_generators(self,t):
-        out=['generator info:']
-        if len(self.buses())>1: out.append('bus={}'.format(self.get_values('generators','bus')))
-        out.append('name={}'.format(self.get_values('generators','name')))
-        status=self.get_values('generators','status',t)
-        if not all(status): out.append('u={}'.format(status))
-        out.append('P={}'.format(self.get_values('generators','power',t)))
-        out.append('IC={}'.format(self.get_values('generators','incrementalcost',t)))
-        if self.power_system.has_hdyro:
-            out.append('volume={}'.format(self.generators_volumes[t]))
-            out.append('outflow={}'.format(self.generators_outflow[t]))
-        return out
-    def info_loads(self,t):
-        if len(self.loads())>1:
-            out=['load info:']        
-            if len(self.buses())>1:
-                out.append('bus={}'.format(self.get_values('loads','bus')))
-            out.append('name={}'.format(self.get_values('loads','name')))
-            out.append('Pd={}'.format(self.get_values('loads','power',t)))
-        else:
-            out=['load={}'.format(self.get_values('loads','power',t)[0])]
-        return out
-                
-=======
         print '\n'.join([str(o) for o in out])
     def info_status(self): 
         return ['solved in {time:0.4f} sec'.format(time=self.solve_time)]
@@ -248,7 +217,6 @@
         out.append('Pd={}'.format(self.get_values(self.loads,'power',t)))
         return out
         
->>>>>>> 77f62542
     def info_buses(self,t):
         buses=self.buses
         out=['bus info:',
@@ -436,58 +404,12 @@
     def info_buses(self,t): return []
     def saveCSV(self, save_final_status=False):
         '''generator power values and statuses for unit commitment'''
-<<<<<<< HEAD
-        if filename is None: filename=joindir(self.datadir,'commitment.csv')
-        times=self.times
-        fields,data=[],[]
-        fields.append('times');  data.append([t.Start for t in times])
-        fields.append('prices'); data.append([self.lmps[str(t)][0] for t in times]) 
-
-        for g,gen in enumerate(self.generators()): 
-            if gen.is_controllable and not gen.is_hydro: 
-                fields.append('status: '+str(gen.name))
-                data.append([self.generators_status[t][g] for t,time in enumerate(times)])
-            fields.append('power: '+str(gen.name))
-            data.append([self.generators_power[t][g] for t,time in enumerate(times)])
-            if gen.is_hydro:
-                fields.append('outflow: '+str(gen.name))
-                data.append([self.generators_outflows[t][g] for t,time in enumerate(times)])
-                fields.append('volume: '+str(gen.name))
-                data.append([self.generators_volumes[t][g] for t,time in enumerate(times)])
-
-        for load in self.loads():
-            fields.append('load power: '+str(load.name))
-            data.append([value(load.power(t)) for t in times])
-            shed=[value(load.shed(t)) for t in times]
-            if sum(shed)>0:
-                fields.append('load shed: '+str(load.name))
-                data.append(shed)
-        writeCSV(fields,transpose(data),filename=filename)
-        
-        if save_final_status:
-            filename=joindir(self.datadir,'statuses-final.csv')
-            fields,data=[],[]
-            fields.append('generators')
-            data.append([gen.name for gen in self.generators()])
-            
-            t_final=self.times[-1]
-            fields.append('status')
-            data.append([gen.status(t_final) for gen in self.generators()])
-            fields.append('hours')
-            data.append([gen.gethrsinstatus(t_final,self.times) for gen in self.generators()])
-            
-            writeCSV(fields,transpose(data),filename=filename)
-            
-    def visualization(self,filename=None,withPrices=True,filename_DR=None):
-=======
-
         # mutlistage UC
         # for stochastic: output is the generators' power under observed wind
         self.generators_power.to_csv(full_filename('commitment-power.csv'))
         self.generators_status.to_csv(full_filename('commitment-status.csv'))
 
     def visualization(self, withPrices=True):
->>>>>>> 77f62542
         '''generator output visualization for unit commitment'''
         if not do_plotting: return
 
