"""
    Solution models, output, and display for power system
    optimization problems. Matplotlib and networkx are used for
    vizualization.
    """

import os,sys,types,logging
from collections import OrderedDict

from commonscripts import flatten,getColumn,transpose,elementwiseAdd, getattrL,hours,within,subset,writeCSV,joindir,replace_all
from schedule import Timelist
from optimization import value
import config

import matplotlib
import matplotlib.pyplot as plot

def classifyProblem(times=None,lines=None):
    if not lines and len(times)==1: kind='ED'
    elif len(times)==1:    kind='OPF'
    elif not lines:        kind='UC'
    else: kind='SCUC'    
    return kind

def makeSolution(lines=None,times=None,**kwargs):
    kindMap=dict(ED=Solution_ED, OPF=Solution_OPF, UC=Solution_UC, SCUC=Solution_SCUC)
    kind=classifyProblem(times,lines)
    classMaker=kindMap[kind]
    return classMaker(lines=lines,times=times,**kwargs)

def makeMultistageSolution(lines,**kwargs):
    if lines: raise NotImplementedError('no visualization for multistage SCUC yet')
    return Solution_multistageUC(**kwargs)

class Solution(object):
    def __init__(self,problem,buses,lines,times,datadir='.'):
        vars(self).update(subset(locals(),['buses','lines','times','datadir']))
        self.generators=flatten( [[gen for gen in bus.generators] for bus in buses] )
        self.loads     =flatten( [[ld  for ld   in bus.loads]     for bus in buses] )
        self.constraints= problem.constraints
        self.solveTime  =problem.solutionTime
        self.status     =problem.statusText
        self.solved        =problem.status==1
        for g in self.generators: g.update_vars(times,problem)
        for l in self.loads: l.update_vars(times,problem)
        for b in self.buses: b.update_vars(times,problem)
        for l in self.lines: l.update_vars(times,problem)
        
        if not self.solved: 
            logging.error('Problem solve was not completed. Status {s}.'.format(s=self.status))
            return
        
        self.objective  =float(value(problem.objective))
        self.activeConstraints = sum([problem.dual(nm)!=0 for nm,c in problem.constraints.iteritems()])
        self.totalConstraints = len(problem.constraints)
        self.calcCosts()
        self.calcPrices(problem)
    def show(self):
        if not self.solved: return
        print '\nSolution information:\n----------------------'
        for t in self.times:
            print '{tm}: {start}'.format(tm=t,start=t.Start)
            self.info_price(t)
            self.info_generators(t)
            self.info_loads(t)
            self.info_buses(t)
            self.info_lines(t)
        self.info_cost()               
    
    def savevisualization(self,filename=None):
        if not self.solved: return
        if filename is None: plot.show()
        else: plot.savefig(joindir(self.datadir,filename),bbox_inches='tight')
        plot.close()
    
    def info_status(self):
        if self.solved: print('{stat} in {time:0.4f} sec'.format(stat=self.status,time=self.solveTime))
        else: print(self.solveStatus)
    def info_price(self,t):
        print ' price=', [ bus.price[t] for bus in self.buses ]    
    def info_generators(self,t):
        print ' generator info:'
        if len(self.generators)<10:
            if len(self.buses)>1: print '  bus={L}'.format(L=getattrL(self.generators,'bus'))
            print '  name=', getattrL(self.generators,'name')
            print '  u=',   [value(gen.status(t)) if gen.isControllable else ' ' for gen in self.generators]
            if len(self.times)>1: print '  du=', [value(gen.startup[t]) or value(gen.shutdown[t]) if gen.isControllable else ' ' for gen in self.generators]
            print '  Pg=',  [value(gen.P(t)) for gen in self.generators]
            print '  IC=', [gen.incrementalcost(t) for gen in self.generators]
        else: #lots of generators
            activeGens = [gen for gen in self.generators if hasattr(gen,'u') or not gen.isControllable]
            print '  name=', [gen.name for gen in activeGens]
            print '  Pg=',  [value(gen.P(t)) for gen in activeGens]
            print '  IC=', [gen.incrementalcost(t) for gen in activeGens]    
    def info_loads(self,t):
        print ' load info:'
        print '  bus={}'.format(getattrL(self.loads,'bus')) if len(self.buses)>1 else ''
        print '  name=', getattrL(self.loads,'name')
        print '  Pd=',   [value(load.P(t)) for load in self.loads]
    def info_buses(self,t):
        print ' bus info:'
        print '  name =', getattrL(self.buses,'name')
        print '  Pinj =', [ value(bus.Pgen(t)) - value(bus.Pload(t)) for bus in self.buses]
        if len(self.buses)>1: print '  angle =', [ value(bus.angle[t]) for bus in self.buses]
        print '  LMP  =', [ bus.price[t] for bus in self.buses ]        
    def info_lines(self,t):
        print ' line info:'
        print '  connecting=', zip(getattrL(self.lines,'From'),getattrL(self.lines,'To'))            
        print '  Pk =', [value(line.P[t]) for line in self.lines]
        print '  mu=', [line.price[t] for line in self.lines]
    def calcCosts(self):
        gen_fuel_costs=[[value(gen.operatingcost(t)) for t in self.times] for gen in self.generators]
        # print gen_fuel_costs
        # print self.generators[gen_fuel_costs.index(None)].name
        self.fuelcost_generation=float(sum( [c for c in flatten(gen_fuel_costs) if c is not None] ))
    
        self.truecost_generation=float(sum( flatten([[gen.truecost(t) for t in self.times] for gen in self.generators]) ))
        try: self.costerror=abs(self.fuelcost_generation-self.truecost_generation)/self.truecost_generation
        except ZeroDivisionError: self.costerror=0
    def calcPrices(self,problem):
        for t in self.times:    
            for bus in self.buses:  bus.price[t] = bus.getprice(t,problem)
            for line in self.lines: line.price[t] = line.getprice(t,problem)
    
    def info_cost(self):
        print 'objective cost=',self.objective
        print 'linearized fuelcost of generation=',self.fuelcost_generation
        print 'non-linearized cost of generation=',self.truecost_generation
        print 'percentage difference\t\t={diff:.2%}'.format(diff=self.costerror)


class Solution_ED(Solution):
    def __init__(self,**kwargs):
        super( Solution_ED, self ).__init__(**kwargs)    
        #for ED problem there is just one price
        self.price=self.buses[0].price[self.times[0]]
    
    def info_lines(self,t): pass
    def info_buses(self,t): pass
    def vizualization(self):
        ''' economic dispatch visualization '''
        if not self.solved: return
        t=self.times[0]
        price=self.price
        generators,loads=self.generators,self.loads
        
        gensPlotted,genNames,loadsPlotted,loadNames=[],[],[],[]
        minGen=min(getattrL(generators,'Pmin'))
        maxGen=max(getattrL(generators,'Pmax'))
        if price is not None: 
            grayColor='.75'
            plot.plot([minGen,maxGen],[price,price],'--k',color=grayColor)
            plot.text(maxGen, price, '{p:0.2f} $/MWh'.format(p=price),color=grayColor,horizontalalignment='right')
        for gen in generators:
            if gen.status(t):
                gensPlotted.append( gen.costModel.plotDeriv(P=value(gen.P(t)),linestyle='-') )
                genNames.append(gen.name)
        for load in loads: 
            if load.kind=='bidding': 
                loadsPlotted.append( load.bid[t].plotDeriv(P=value(load.P(t)),linestyle=':') )
                loadNames.append(load.name)
        legendGens=plot.legend(gensPlotted, genNames, fancybox=True,title='Generators:',loc='upper right')
        if loadsPlotted:
            legendLoads=plot.legend(loadsPlotted, loadNames, fancybox=True,title='Loads:',loc='upper left')
            plot.gca().add_artist(legendGens) #add first legend to the axes manually bcs multiple legends get overwritten
        
        plot.xlabel('P [MWh]')
        plot.ylabel('Marginal Cost/Benifit [$/MWh]')
        plot.ylim(ymin=0)        
        
        self.savevisualization(filename='marginalCostWorth.png')    
    def saveCSV(self,filename='dispatch.csv'):
        if not self.solved: return
        t=self.times[0]
        generators,loads=self.generators,self.loads
        
        fields,data=[],[]
        fields.append('generator name');  data.append(getattrL(generators,'name'))
        fields.append('u');  data.append([value(g.status(t)) for g in generators])
        fields.append('P');  data.append([value(g.P(t)) for g in generators])
        fields.append('IC');  data.append([g.incrementalcost(t) for g in generators])
        
        writeCSV(fields,transpose(data),filename=joindir(self.datadir,filename))        
class Solution_OPF(Solution): 
    def vizualization(self,filename='powerflow.png'): 
        if not self.solved: return
        import networkx as nx
        buses,lines,t=self.buses,self.lines,self.times[0]
        
        G=nx.DiGraph()
        for bus in buses:
            Pinj=value(bus.Pgen(t)) - value(bus.Pload(t))
            G.add_node(bus.name, Pinj=Pinj)
        for line in lines:
            P=value(line.P[t])
            if P>=0: G.add_edge(line.From,line.To,P=P,Plim=line.Pmax)
            else: G.add_edge(line.To,line.From,P=-P,Plim=-line.Pmin)
        
        pos=nx.spectral_layout(G)
        Pinj=[ndata['Pinj'] for bus,ndata in G.nodes(data=True) if 'Pinj' in ndata]
        nx.draw(G,node_color=Pinj,pos=pos,node_size=1500,alpha=.7,cmap=plot.cm.RdYlBu,fontsize=30)
        cb=plot.colorbar(shrink=.8)
        cb.set_label('injected power [MW]',fontsize=15)
        
        Plines=[edata['P'] for f,t,edata in G.edges(data=True) if 'P' in edata]
        atLimLines=[(f,t) for f,t,edata in G.edges(data=True) if within(edata['P'],val=edata['Plim'],eps=1e-3) ]
        nx.draw_networkx_edges(G,edge_color='0.6',pos=pos,width=Plines,alpha=0.5)
        nx.draw_networkx_edges(G,edgelist=atLimLines,edge_color='r',pos=pos,width=Plines,alpha=0.5)
        
        self.savevisualization(filename)
    def saveCSV(self,filename='powerflow'): 
        t=self.times[0]
        generators,loads,lines=self.generators,self.loads,self.lines
        
        fields,data=[],[]
        fields.append('generator name');  data.append(getattrL(generators,'name'))
        fields.append('u');  data.append([value(g.status(t)) for g in generators])
        fields.append('P');  data.append([value(g.P(t)) for g in generators])
        fields.append('IC');  data.append([g.incrementalcost(t) for g in generators])
        writeCSV(fields,transpose(data),filename=joindir(self.datadir,filename+'-generators.csv'))           
        
        fields,data=[],[]
        fields.append('from');  data.append(getattrL(lines,'From'))
        fields.append('to');  data.append(getattrL(lines,'To'))
        fields.append('power'); data.append([value(line.P[t]) for line in lines])
        
        fields.append('congestion shadow price'); data.append([line.price[t] for line in self.lines])
        writeCSV(fields,transpose(data),filename=joindir(self.datadir,filename+'-lines.csv'))        
    
    def info_price(self,t): pass #built into bus info
class Solution_UC(Solution):
    def info_lines(self,t): pass
    def info_buses(self,t): pass
    def saveCSV(self,filename='commitment.csv'): 
        if not self.solved: return
        times=self.times
        
        fields,data=[],[]
        fields.append('times');  data.append([t.Start for t in times])
        fields.append('prices'); data.append([self.buses[0].price[t] for t in times])
        for gen in self.generators: 
            if gen.isControllable:
                fields.append('status: '+str(gen.name))
                data.append([value(gen.status(t)) for t in times])
            fields.append('power: '+str(gen.name))
            data.append([value(gen.P(t)) for t in times])
        for load in self.loads:
            fields.append('load power: '+str(load.name))
            data.append([value(load.P(t)) for t in times])
        
        writeCSV(fields,transpose(data),filename=joindir(self.datadir,filename))
    
    def vizualization(self,filename='commitment.png',withPrices=True):
        if not self.solved: return
        if len(self.generators)<5: fewunits=True
        else: fewunits=False
        
        times,generators,loads=self.times,self.generators,self.loads
        prices=[self.buses[0].price[t] for t in self.times]
        
        bigFont={'fontsize':15}
        figWidth=.85; figLeft=(1-figWidth)/2
        yLabel_pos={'x':-0.09,'y':0.5}
        
        fig=plot.figure(figsize=(10, 4), dpi=120)
        ax=plot.axes([figLeft,.1,figWidth,.6])
        ax.set_ylabel('energy [MWh]',ha='center',**bigFont)
        ax.yaxis.set_label_coords(**yLabel_pos)
        
        alpha_initialTime=0.2
        
        gensPlotted,loadsPlotted,yLabels=[],[],[]
        
        T=[t.Start for t in times.wInitial]
        barWidth = times.intervalhrs / 24.0 #maplotlib dates have base of 1day
        initWidth = times.initialTime.intervalhrs / 24.0        
        stackBottom=[0]*len(T)
        
        
        def addtostackplot(ax,time,power,color, gensPlotted,stackBottom):
            #add initial time to stackplot
            ax.bar(time[0],power[0],bottom=stackBottom[0],color=color, edgecolor=color, alpha=alpha_initialTime, width=initWidth)
            #add commitment times to stackplot
            plt=ax.bar(time[1:],power[1:],bottom=stackBottom[1:],color=color, edgecolor=color,width=barWidth)
            #add power to stack bottom
            stackBottom=elementwiseAdd(power,stackBottom)
            #add to list of gens plotted
            gensPlotted.append(plt[0])
            return gensPlotted,stackBottom
        
        if not fewunits:
            #group generators by kind
            allkinds=['nuclear','coal','naturalgas','wind','other']
            colors = dict(nuclear='LightSlateGrey',coal='DarkGrey',naturalgas='Gainsboro',wind='LightGreen',other='Beige')
            genbykind=OrderedDict(zip(allkinds,[None]*len(allkinds)))
            for gen in generators:
                kind=gen.kind if gen.kind in allkinds else 'other'
                if genbykind[kind] is None:
                    genbykind[kind]=[value(gen.P(t)) for t in times.wInitial]
                else:
                    genbykind[kind]=elementwiseAdd([value(gen.P(t)) for t in times.wInitial],genbykind[kind])
            
            for kind,Pgen in genbykind.iteritems():
                if Pgen is None: continue
                gensPlotted,stackBottom=addtostackplot(ax,T,Pgen,colors[kind], gensPlotted,stackBottom)
                yLabels.append(kind)
        
        else: 
            #show all generators individually 
            #sort generators by 1.committed hrs (and then by 2. energy)
            generators=sorted(generators,reverse=True,
                              key=lambda gen: 
                              ( sum(value(gen.status(t)) for t in times), #committed hrs
                               sum(value(gen.P(t)) for t in times) #energy
                               ))
            colors=colormap(len(generators),colormapName='Blues')
            for g,gen in enumerate(generators):
                Pgen=[value(gen.P(t)) for t in times.wInitial]
                gensPlotted,stackBottom=addtostackplot(ax,T,Pgen,colors[g], gensPlotted,stackBottom)
                yLabels.append(gen.name)      
        
        #show demand response loads
        stackBottom=stackBottom[1:] #loads don't have initial time info
        
        convert_to_GW=True if max(stackBottom)>20000 else False
        
        for d,load in enumerate(loads):
            color='.8' #gray
            if load.kind in ['shifting','bidding']:
                Pd=[value(load.P(t)) for t in times]
                stackBottom=elementwiseAdd([-1*P for P in Pd],stackBottom)
                plt=ax.bar(T[1:],Pd,bottom=stackBottom,alpha=.5,color=color,edgecolor=color,width=barWidth,hatch="/")
                loadsPlotted.append(plt[0])
                yLabels.append(load.name)
                if fewunits: colors.append(color)
                else: colors[load.kind] = color
            else: pass
        
        #show prices
        if withPrices and any(prices):
            prices=replace_all(prices, config.cost_loadshedding, None)
            axesPrice = plot.axes([figLeft,.75,figWidth,.2],sharex=ax)
            plt=axesPrice.step(T[1:]+[times.End],prices+[prices[-1]],  where='post') #start from 1 past initial time
            axesPrice.set_ylabel('price\n[$/MWh]',ha='center',**bigFont)
            axesPrice.yaxis.set_label_coords(**yLabel_pos)
            plot.setp(axesPrice.get_xticklabels(), visible=False)
            #format the price axis nicely
            prices_wo_none=[p for p in prices if p is not None]
            plot.ylim((.9*min(prices_wo_none),1.1*max(prices_wo_none)))
            axesPrice.yaxis.set_major_locator(matplotlib.ticker.MaxNLocator(5))
        
        ax.xaxis_date()
        plottedL=loadsPlotted[::-1]+gensPlotted[::-1]
        ax.legend(plottedL, yLabels[::-1],loc='lower right')
        
        for label in ax.get_xticklabels():
            label.set_ha('right')
            label.set_rotation(30)        
        
        #format the time axis nicely
        if filename is not None:
            if 24*7>times.spanhrs>48:
                ax.xaxis.set_major_locator(matplotlib.dates.DayLocator())
                ax.xaxis.set_major_formatter(matplotlib.dates.DateFormatter('%d-%m-%Y'))
                ax.xaxis.set_minor_locator(matplotlib.dates.HourLocator())
            elif times.spanhrs<48:
                ax.xaxis.set_major_locator(matplotlib.dates.HourLocator())
                ax.xaxis.set_major_formatter(matplotlib.dates.DateFormatter('%H:%M'))
        #otherwise use defaults
        #else: leave the xaxis for interactive zooming  
        
        #format the power axis nicely
        if convert_to_GW:
            labels_power=ax.get_yticks()
            labels_power=[P/1000 for P in labels_power]
            ax.set_yticklabels(labels_power)
            ax.set_ylabel('energy [GWh]',ha='center',**bigFont)
        ax.autoscale_view()        
        self.savevisualization(filename)

class Solution_SCUC(Solution):
    def info_price(self,t): pass #built into bus info
    def vizualization(self): raise NotImplementedError('need to implement vizualization for SCUC')
    def saveCSV(self,filename='commitment.csv'): raise NotImplementedError
class Solution_multistageUC(Solution_UC):
    def __init__(self,problemsL,times,stageTimes,buses,datadir='.'):
        vars(self).update(locals())
        self.times=Timelist(flatten([list(tL) for tL in stageTimes]))
        self.times.setInitial(stageTimes[0].initialTime)
        
        if all([p['status'][0]==1 for p in problemsL]): 
            self.status = p['status'][1]
            self.solved = True
        
        self.objective = float(value(sum([p['objective'] for p in problemsL])))
        self.solveTime = sum([p['solve-time'] for p in problemsL])
        #self.activeConstraints = sum([dual(c)!=0 for nm,c in constraints.items()])
        #self.totalConstraints = len(constraints)
        self.generators=flatten( [[gen for gen in bus.generators] for bus in buses] )
        self.loads     =flatten( [[ld  for ld   in bus.loads]     for bus in buses] )
        self.calcCosts()
        self.calcPrices()        
    def calcCosts(self):
        self.fuelcost_generation=float(sum( [p['fuelcost_generation'] for p in self.problemsL] ))
        self.truecost_generation=float(sum( [p['truecost_generation'] for p in self.problemsL] ))
        self.load_shed=float(sum( [value(p['load_shed']) for p in self.problemsL] ))
        try: self.costerror=abs(self.fuelcost_generation-self.truecost_generation)/self.truecost_generation
        except ZeroDivisionError: self.costerror=0       
    def calcPrices(self):    
        for n,problem in enumerate(self.problemsL):
            for t in self.stageTimes[n]:
                for bus in self.buses:
                    bus.price[t] = problem[t]['price_'+bus.iden(t)]
    def show(self):
        self.info_status()
        if not self.solved: return
        self.info_cost()
        self.info_shedding()
        self.vizualization()
    def info_shedding(self):
        if self.load_shed:
            print 'total load shed={}MW'.format(self.load_shed)
    def info_status(self):
        if self.solved: print('{stat} in total of {time:0.4f} sec'.format(stat=self.status,time=self.solveTime))
        else: print(self.solveStatus)

def get_stage_solution(problem,buses,times):
<<<<<<< HEAD
        solution=dict()
        solution['objective']=float(value(problem.objective))
        solution['solve-time']=problem.solutionTime
        solution['status'] = ( problem.status,problem.statusText() )
        solution['stagecost']               =sum(flatten(flatten([[[value(gen.cost(t)) for t in times] for gen in bus.generators] for bus in buses]) ))
        solution['fuelcost_generation']=sum(flatten(flatten([[[value(gen.operatingcost(t)) for t in times] for gen in bus.generators] for bus in buses]) ))
        solution['truecost_generation']=sum(flatten(flatten([[[value(gen.truecost(t))      for t in times] for gen in bus.generators] for bus in buses]) ))
        solution['load_shed']=0
        
        for t in times:
            sln=dict()
            for bus in buses: 
                sln['price_'+bus.iden(t)]=bus.getprice(problem.constraints,t)
                #reduce memory by setting variables to their value (instead of pulp object)
                if t==times[0]:
                    for gen in bus.generators: gen.fix_timevars(times)
                    for load in bus.loads: load.fix_timevars(times)
                for load in bus.loads:
                    shed=load.shed(t)
                    if shed: 
                        logging.warning('Load shedding of {} MWh occured at {}.'.format(shed,str(t.Start)))
                        solution['load_shed']+=shed
=======
    solution=dict()
    solution['objective']=float(value(problem.objective))
    solution['solve-time']=problem.solutionTime
    solution['status'] = ( problem.status,problem.statusText )
    solution['fuelcost_generation']=sum(flatten(flatten([[[value(gen.operatingcost(t)) for t in times] for gen in bus.generators] for bus in buses]) ))
    solution['truecost_generation']=sum(flatten(flatten([[[value(gen.truecost(t))      for t in times] for gen in bus.generators] for bus in buses]) ))
    solution['load_shed']=0

    #reduce memory by setting variables to their value (instead of pulp object)
    for bus in buses:
        for gen in bus.generators: gen.fix_vars(times,problem)
        for load in bus.loads: load.update_vars(times,problem)
    
    for t in times:
        sln=dict()
        for bus in buses: 
            sln['price_'+bus.iden(t)]=bus.getprice(t,problem)
>>>>>>> 1194f936
            
            for load in bus.loads:
                shed=load.shed(t)
                if shed: 
                    logging.warning('Load shedding of {} MWh occured at {}.'.format(shed,str(t.Start)))
                    solution['load_shed']+=shed
        
        solution[t]=sln
    return solution
def write_last_stage_status(buses,stagetimes):
    t=stagetimes.initialTime
    logging.warning('saving stage status for its initial time: {}'.format(t.Start))
    generators = buses[0].generators
    
    fields,data=[],[]
    fields.append('generator name');  data.append(getattrL(generators,'name'))
    fields.append('u');  data.append([value(g.status(t)) for g in generators])
    fields.append('P');  data.append([value(g.P(t)) for g in generators])
    fields.append('hours in status');  data.append([value(g.initialStatusHours) for g in generators])
    writeCSV(fields,transpose(data),filename='stagestatus{}.csv'.format(t.End))          

def colormap(numcolors,colormapName='gist_rainbow',mincolor=1):
    cm = matplotlib.cm.get_cmap(colormapName)
    return [cm(1.*i/numcolors) for i in range(mincolor,numcolors+mincolor)]      <|MERGE_RESOLUTION|>--- conflicted
+++ resolved
@@ -425,30 +425,6 @@
         else: print(self.solveStatus)
 
 def get_stage_solution(problem,buses,times):
-<<<<<<< HEAD
-        solution=dict()
-        solution['objective']=float(value(problem.objective))
-        solution['solve-time']=problem.solutionTime
-        solution['status'] = ( problem.status,problem.statusText() )
-        solution['stagecost']               =sum(flatten(flatten([[[value(gen.cost(t)) for t in times] for gen in bus.generators] for bus in buses]) ))
-        solution['fuelcost_generation']=sum(flatten(flatten([[[value(gen.operatingcost(t)) for t in times] for gen in bus.generators] for bus in buses]) ))
-        solution['truecost_generation']=sum(flatten(flatten([[[value(gen.truecost(t))      for t in times] for gen in bus.generators] for bus in buses]) ))
-        solution['load_shed']=0
-        
-        for t in times:
-            sln=dict()
-            for bus in buses: 
-                sln['price_'+bus.iden(t)]=bus.getprice(problem.constraints,t)
-                #reduce memory by setting variables to their value (instead of pulp object)
-                if t==times[0]:
-                    for gen in bus.generators: gen.fix_timevars(times)
-                    for load in bus.loads: load.fix_timevars(times)
-                for load in bus.loads:
-                    shed=load.shed(t)
-                    if shed: 
-                        logging.warning('Load shedding of {} MWh occured at {}.'.format(shed,str(t.Start)))
-                        solution['load_shed']+=shed
-=======
     solution=dict()
     solution['objective']=float(value(problem.objective))
     solution['solve-time']=problem.solutionTime
@@ -465,9 +441,7 @@
     for t in times:
         sln=dict()
         for bus in buses: 
-            sln['price_'+bus.iden(t)]=bus.getprice(t,problem)
->>>>>>> 1194f936
-            
+            sln['price_'+bus.iden(t)]=bus.getprice(t,problem)            
             for load in bus.loads:
                 shed=load.shed(t)
                 if shed: 
