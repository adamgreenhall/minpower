--- conflicted
+++ resolved
@@ -97,11 +97,8 @@
 
 
 
-<<<<<<< HEAD
-def create_problem_multistage(buses,lines,times,datadir,intervalHrs=1,stageHrs=24,writeproblem=False):
-=======
+
 def create_problem_multistage(buses,lines,times,datadir,intervalHrs=None,stageHrs=24,writeproblem=False):
->>>>>>> 1b96380e
     """
     Create a multi-stage power systems optimization problem.
     Each stage will be one optimization run. A stage's final
