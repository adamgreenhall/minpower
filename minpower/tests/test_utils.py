--- conflicted
+++ resolved
@@ -41,13 +41,8 @@
             else:                gen.setInitialCondition(times.initialTime, **gen_init[g])
             gen.index=g
         
-<<<<<<< HEAD
-    buses=make_single_bus(generators,loads=load['load'])
+    buses=powersystems.make_buses_list(loads=load['load'],generators=generators)
     problem=solve.create_problem(buses,lines,times,load_shedding_allowed=load_shedding_allowed)
-=======
-    buses=powersystems.make_buses_list(loads=load['load'],generators=generators)
-    problem=solve.create_problem(buses,lines,times)
->>>>>>> 61af9a9f
     problem.solve(solver=solver)
     if problem.solved:
         for g in generators: g.update_vars(times,problem)
